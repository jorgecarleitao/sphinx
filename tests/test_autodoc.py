# -*- coding: utf-8 -*-
"""
    test_autodoc
    ~~~~~~~~~~~~

    Test the autodoc extension.  This tests mainly the Documenters; the auto
    directives are tested in a test source file translated by test_build.

    :copyright: Copyright 2007-2010 by the Sphinx team, see AUTHORS.
    :license: BSD, see LICENSE for details.
"""

from util import *

from docutils.statemachine import ViewList

from sphinx.ext.autodoc import AutoDirective, Documenter, add_documenter, \
     ModuleLevelDocumenter, FunctionDocumenter, cut_lines, between, ALL


def setup_module():
    global app, lid, options, directive

    app = TestApp()
    app.builder.env.app = app
    app.connect('autodoc-process-docstring', process_docstring)
    app.connect('autodoc-process-signature', process_signature)
    app.connect('autodoc-skip-member', skip_member)

    options = Struct(
        inherited_members = False,
        undoc_members = False,
        show_inheritance = False,
        noindex = False,
        synopsis = '',
        platform = '',
        deprecated = False,
        members = [],
        member_order = 'alphabetic',
        exclude_members = set(),
    )

    directive = Struct(
        env = app.builder.env,
        genopt = options,
        result = ViewList(),
        warn = warnfunc,
        filename_set = set(),
    )

def teardown_module():
    app.cleanup()


_warnings = []

def warnfunc(msg):
    _warnings.append(msg)


processed_docstrings = []

def process_docstring(app, what, name, obj, options, lines):
    processed_docstrings.append((what, name))
    if name == 'bar':
        lines.extend(['42', ''])

processed_signatures = []

def process_signature(app, what, name, obj, options, args, retann):
    processed_signatures.append((what, name))
    if name == 'bar':
        return '42', None


def skip_member(app, what, name, obj, skip, options):
    if name.startswith('_'):
        return True
    if name == 'skipmeth':
        return True


def test_parse_name():
    def verify(objtype, name, result):
        inst = AutoDirective._registry[objtype](directive, name)
        assert inst.parse_name()
        assert (inst.modname, inst.objpath, inst.args, inst.retann) == result

    # for modules
    verify('module', 'test_autodoc', ('test_autodoc', [], None, None))
    verify('module', 'test.test_autodoc', ('test.test_autodoc', [], None, None))
    verify('module', 'test(arg)', ('test', [], 'arg', None))
    assert 'signature arguments' in _warnings[0]
    del _warnings[:]

    # for functions/classes
    verify('function', 'util.raises', ('util', ['raises'], None, None))
    verify('function', 'util.raises(exc) -> None',
           ('util', ['raises'], 'exc', 'None'))
    directive.env.doc_read_data['autodoc_module'] = 'util'
    verify('function', 'raises', ('util', ['raises'], None, None))
    del directive.env.doc_read_data['autodoc_module']
    directive.env.doc_read_data['py_module'] = 'util'
    verify('function', 'raises', ('util', ['raises'], None, None))
    verify('class', 'TestApp', ('util', ['TestApp'], None, None))

    # for members
    directive.env.doc_read_data['py_module'] = 'foo'
    verify('method', 'util.TestApp.cleanup',
           ('util', ['TestApp', 'cleanup'], None, None))
    directive.env.doc_read_data['py_module'] = 'util'
    directive.env.doc_read_data['py_class'] = 'Foo'
    directive.env.doc_read_data['autodoc_class'] = 'TestApp'
    verify('method', 'cleanup', ('util', ['TestApp', 'cleanup'], None, None))
    verify('method', 'TestApp.cleanup',
           ('util', ['TestApp', 'cleanup'], None, None))

    # and clean up
    del directive.env.doc_read_data['py_module']
    del directive.env.doc_read_data['py_class']
    del directive.env.doc_read_data['autodoc_class']


def test_format_signature():
    def formatsig(objtype, name, obj, args, retann):
        inst = AutoDirective._registry[objtype](directive, name)
        inst.fullname = name
        inst.doc_as_attr = False  # for class objtype
        inst.object = obj
        inst.args = args
        inst.retann = retann
        return inst.format_signature()

    # no signatures for modules
    assert formatsig('module', 'test', None, None, None) == ''

    # test for functions
    def f(a, b, c=1, **d):
        pass
    assert formatsig('function', 'f', f, None, None) == '(a, b, c=1, **d)'
    assert formatsig('function', 'f', f, 'a, b, c, d', None) == '(a, b, c, d)'
    assert formatsig('function', 'f', f, None, 'None') == \
           '(a, b, c=1, **d) -> None'

    # test for classes
    class D:
        pass
    class E(object):
        pass
    # no signature for classes without __init__
    for C in (D, E):
        assert formatsig('class', 'D', C, None, None) == ''
    class F:
        def __init__(self, a, b=None):
            pass
    class G(F, object):
        pass
    for C in (F, G):
        assert formatsig('class', 'C', C, None, None) == '(a, b=None)'
    assert formatsig('class', 'C', D, 'a, b', 'X') == '(a, b) -> X'

    # test for methods
    class H:
        def foo1(self, b, *c):
            pass
        def foo2(b, *c):
            pass
    assert formatsig('method', 'H.foo', H.foo1, None, None) == '(b, *c)'
    assert formatsig('method', 'H.foo', H.foo1, 'a', None) == '(a)'
    assert formatsig('method', 'H.foo', H.foo2, None, None) == '(b, *c)'

    # test exception handling
    raises(TypeError, formatsig, 'function', 'int', int, None, None)

    # test processing by event handler
    assert formatsig('method', 'bar', H.foo1, None, None) == '42'


def test_get_doc():
    def getdocl(objtype, obj, encoding=None):
        inst = AutoDirective._registry[objtype](directive, 'tmp')
        inst.object = obj
        ds = inst.get_doc(encoding)
        # for testing purposes, concat them and strip the empty line at the end
        return sum(ds, [])[:-1]

    # objects without docstring
    def f():
        pass
    assert getdocl('function', f) == []

    # standard function, diverse docstring styles...
    def f():
        """Docstring"""
    def g():
        """
        Docstring
        """
    for func in (f, g):
        assert getdocl('function', func) == ['Docstring']

    # first line vs. other lines indentation
    def f():
        """First line

        Other
          lines
        """
    assert getdocl('function', f) == ['First line', '', 'Other', '  lines']

    # charset guessing (this module is encoded in utf-8)
    def f():
        """Döcstring"""
    assert getdocl('function', f) == [u'Döcstring']

    # already-unicode docstrings must be taken literally
    def f():
        u"""Döcstring"""
    assert getdocl('function', f) == [u'Döcstring']

    # class docstring: depends on config value which one is taken
    class C:
        """Class docstring"""
        def __init__(self):
            """Init docstring"""
    directive.env.config.autoclass_content = 'class'
    assert getdocl('class', C) == ['Class docstring']
    directive.env.config.autoclass_content = 'init'
    assert getdocl('class', C) == ['Init docstring']
    directive.env.config.autoclass_content = 'both'
    assert getdocl('class', C) == ['Class docstring', '', 'Init docstring']

    class D:
        """Class docstring"""
        def __init__(self):
            """Init docstring

            Other
             lines
            """

    # Indentation is normalized for 'both'
    assert getdocl('class', D) == ['Class docstring', '', 'Init docstring',
                                   '', 'Other', ' lines']


def test_docstring_processing():
    def process(objtype, name, obj):
        inst = AutoDirective._registry[objtype](directive, name)
        inst.object = obj
        inst.fullname = name
        return list(inst.process_doc(inst.get_doc()))

    class E:
        def __init__(self):
            """Init docstring"""

    # docstring processing by event handler
    assert process('class', 'bar', E) == ['Init docstring', '', '42', '']

    lid = app.connect('autodoc-process-docstring',
                      cut_lines(1, 1, ['function']))
    def f():
        """
        first line
        second line
        third line
        """
    assert process('function', 'f', f) == ['second line', '']
    app.disconnect(lid)

    lid = app.connect('autodoc-process-docstring', between('---', ['function']))
    def f():
        """
        first line
        ---
        second line
        ---
        third line
        """
    assert process('function', 'f', f) == ['second line', '']
    app.disconnect(lid)


def test_new_documenter():
    class MyDocumenter(ModuleLevelDocumenter):
        objtype = 'integer'
        directivetype = 'data'
        priority = 100

        @classmethod
        def can_document_member(cls, member, membername, isattr, parent):
            return isinstance(member, int)

        def document_members(self, all_members=False):
            return

    add_documenter(MyDocumenter)

    def assert_result_contains(item, objtype, name, **kw):
        inst = AutoDirective._registry[objtype](directive, name)
        inst.generate(**kw)
        #print '\n'.join(directive.result)
        assert len(_warnings) == 0, _warnings
        assert item in directive.result
        del directive.result[:]

    options.members = ['integer']
    assert_result_contains('.. py:data:: integer', 'module', 'test_autodoc')


def test_generate():
    def assert_warns(warn_str, objtype, name, **kw):
        inst = AutoDirective._registry[objtype](directive, name)
        inst.generate(**kw)
        assert len(directive.result) == 0, directive.result
        assert len(_warnings) == 1, _warnings
        assert warn_str in _warnings[0], _warnings
        del _warnings[:]

    def assert_works(objtype, name, **kw):
        inst = AutoDirective._registry[objtype](directive, name)
        inst.generate(**kw)
        assert directive.result
        assert len(_warnings) == 0, _warnings
        del directive.result[:]

    def assert_processes(items, objtype, name, **kw):
        del processed_docstrings[:]
        del processed_signatures[:]
        assert_works(objtype, name, **kw)
        assert set(processed_docstrings) | set(processed_signatures) == \
               set(items)

    def assert_result_contains(item, objtype, name, **kw):
        inst = AutoDirective._registry[objtype](directive, name)
        inst.generate(**kw)
        #print '\n'.join(directive.result)
        assert len(_warnings) == 0, _warnings
        assert item in directive.result
        del directive.result[:]

    options.members = []

    # no module found?
    assert_warns("import for autodocumenting 'foobar'",
                 'function', 'foobar', more_content=None)
    # importing
    assert_warns("import/find module 'test_foobar'",
                 'module', 'test_foobar', more_content=None)
    # attributes missing
    assert_warns("import/find function 'util.foobar'",
                 'function', 'util.foobar', more_content=None)

    # test auto and given content mixing
    directive.env.doc_read_data['py_module'] = 'test_autodoc'
    assert_result_contains('   Function.', 'method', 'Class.meth')
    add_content = ViewList()
    add_content.append('Content.', '', 0)
    assert_result_contains('   Function.', 'method',
                           'Class.meth', more_content=add_content)
    assert_result_contains('   Content.', 'method',
                           'Class.meth', more_content=add_content)

    # test check_module
    inst = FunctionDocumenter(directive, 'raises')
    inst.generate(check_module=True)
    assert len(directive.result) == 0

    # assert that exceptions can be documented
    assert_works('exception', 'test_autodoc.CustomEx', all_members=True)
    assert_works('exception', 'test_autodoc.CustomEx')

    # test diverse inclusion settings for members
    should = [('class', 'test_autodoc.Class')]
    assert_processes(should, 'class', 'Class')
    should.extend([('method', 'test_autodoc.Class.meth')])
    options.members = ['meth']
    options.exclude_members = set(['excludemeth'])
    assert_processes(should, 'class', 'Class')
    should.extend([('attribute', 'test_autodoc.Class.prop'),
                   ('attribute', 'test_autodoc.Class.descr'),
                   ('attribute', 'test_autodoc.Class.attr'),
                   ('attribute', 'test_autodoc.Class.docattr'),
                   ('attribute', 'test_autodoc.Class.udocattr'),
                   ('attribute', 'test_autodoc.Class.inst_attr_comment'),
                   ('attribute', 'test_autodoc.Class.inst_attr_string')
                   ])
    options.members = ALL
    assert_processes(should, 'class', 'Class')
    options.undoc_members = True
    should.append(('method', 'test_autodoc.Class.undocmeth'))
    assert_processes(should, 'class', 'Class')
    options.inherited_members = True
    should.append(('method', 'test_autodoc.Class.inheritedmeth'))
    assert_processes(should, 'class', 'Class')

    options.members = []
    # test module flags
    assert_result_contains('.. py:module:: test_autodoc',
                           'module', 'test_autodoc')
    options.synopsis = 'Synopsis'
    assert_result_contains('   :synopsis: Synopsis', 'module', 'test_autodoc')
    options.deprecated = True
    assert_result_contains('   :deprecated:', 'module', 'test_autodoc')
    options.platform = 'Platform'
    assert_result_contains('   :platform: Platform', 'module', 'test_autodoc')
    # test if __all__ is respected for modules
    options.members = ALL
<<<<<<< HEAD
    assert_result_contains('.. py:class:: Class', 'module', 'test_autodoc')
=======
    assert_result_contains('.. class:: Class(arg)', 'module', 'test_autodoc')
>>>>>>> 7bafd3d5
    try:
        assert_result_contains('.. py:exception:: CustomEx',
                               'module', 'test_autodoc')
    except AssertionError:
        pass
    else:
        assert False, 'documented CustomEx which is not in __all__'

    # test noindex flag
    options.members = []
    options.noindex = True
    assert_result_contains('   :noindex:', 'module', 'test_autodoc')
    assert_result_contains('   :noindex:', 'class', 'Base')

    # okay, now let's get serious about mixing Python and C signature stuff
    assert_result_contains('.. py:class:: CustomDict', 'class', 'CustomDict',
                           all_members=True)

    # test inner class handling
    assert_processes([('class', 'test_autodoc.Outer'),
                      ('class', 'test_autodoc.Outer.Inner'),
                      ('method', 'test_autodoc.Outer.Inner.meth')],
                     'class', 'Outer', all_members=True)

    # test descriptor docstrings
    assert_result_contains('   Descriptor instance docstring.',
                           'attribute', 'test_autodoc.Class.descr')

    # test generation for C modules (which have no source file)
    directive.env.doc_read_data['py_module'] = 'time'
    assert_processes([('function', 'time.asctime')], 'function', 'asctime')
    assert_processes([('function', 'time.asctime')], 'function', 'asctime')


# --- generate fodder ------------

__all__ = ['Class']

integer = 1

class CustomEx(Exception):
    """My custom exception."""

    def f(self):
        """Exception method."""

class CustomDataDescriptor(object):
    """Descriptor class docstring."""

    def __init__(self, doc):
        self.__doc__ = doc

    def __get__(self, obj, type=None):
        if obj is None:
            return self
        return 42

class Base(object):
    def inheritedmeth(self):
        """Inherited function."""

class Class(Base):
    """Class to document."""

    descr = CustomDataDescriptor("Descriptor instance docstring.")

    def meth(self):
        """Function."""

    def undocmeth(self):
        pass

    def skipmeth(self):
        """Method that should be skipped."""

    def excludemeth(self):
        """Method that should be excluded."""

    # should not be documented
    skipattr = 'foo'

    #: should be documented -- süß
    attr = 'bar'

    def prop(self):
        """Property."""
    # stay 2.4 compatible (docstring!)
    prop = property(prop, doc="Property.")

    docattr = 'baz'
    """should likewise be documented -- süß"""

    udocattr = 'quux'
    u"""should be documented as well - süß"""

    def __init__(self, arg):
        #: a documented instance attribute
        self.inst_attr_comment = None
        self.inst_attr_string = None
        """a documented instance attribute"""


class CustomDict(dict):
    """Docstring."""

def function(foo, *args, **kwds):
    """
    Return spam.
    """
    pass


class Outer(object):
    """Foo"""

    class Inner(object):
        """Foo"""

        def meth(self):
            """Foo"""

    # should be documented as an alias
    factory = dict<|MERGE_RESOLUTION|>--- conflicted
+++ resolved
@@ -407,11 +407,7 @@
     assert_result_contains('   :platform: Platform', 'module', 'test_autodoc')
     # test if __all__ is respected for modules
     options.members = ALL
-<<<<<<< HEAD
-    assert_result_contains('.. py:class:: Class', 'module', 'test_autodoc')
-=======
-    assert_result_contains('.. class:: Class(arg)', 'module', 'test_autodoc')
->>>>>>> 7bafd3d5
+    assert_result_contains('.. py:class:: Class(arg)', 'module', 'test_autodoc')
     try:
         assert_result_contains('.. py:exception:: CustomEx',
                                'module', 'test_autodoc')
