--- conflicted
+++ resolved
@@ -485,17 +485,10 @@
             if (data != '') {
               listItem.append($.makeSearchSummary(data, searchterms, hlterms));
               Search.output.append(listItem);
-<<<<<<< HEAD
-              listItem.slideDown(5, function() {
-                displayNextItem();
-              });
-            }
-=======
             }
             listItem.slideDown(5, function() {
               displayNextItem();
             });
->>>>>>> c88cb38f
           });
         } else {
           // no source available, just display title
