# -*- coding: utf-8 -*-
"""
    sphinx.domains.javascript
    ~~~~~~~~~~~~~~~~~~~~~~~~~

    The JavaScript domain.

    :copyright: Copyright 2007-2011 by the Sphinx team, see AUTHORS.
    :license: BSD, see LICENSE for details.
"""

from sphinx import addnodes
from sphinx.domains import Domain, ObjType
from sphinx.locale import l_, _
from sphinx.directives import ObjectDescription
from sphinx.roles import XRefRole
from sphinx.domains.python import _pseudo_parse_arglist
from sphinx.util.nodes import make_refnode
from sphinx.util.docfields import Field, GroupedField, TypedField


class JSObject(ObjectDescription):
    """
    Description of a JavaScript object.
    """
    #: If set to ``True`` this object is callable and a `desc_parameterlist` is
    #: added
    has_arguments = False

    #: what is displayed right before the documentation entry
    display_prefix = None

    def handle_signature(self, sig, signode):
        sig = sig.strip()
        if '(' in sig and sig[-1:] == ')':
            prefix, arglist = sig.split('(', 1)
            arglist = arglist[:-1].strip()
        else:
            prefix = sig
            arglist = None
        if '.' in prefix:
            nameprefix, name = prefix.rsplit('.', 1)
        else:
            nameprefix = None
            name = prefix

        objectname = self.env.temp_data.get('js:object')
        if nameprefix:
            if objectname:
                # someone documenting the method of an attribute of the current
                # object? shouldn't happen but who knows...
                nameprefix = objectname + '.' + nameprefix
            fullname = nameprefix + '.' + name
        elif objectname:
            fullname = objectname + '.' + name
        else:
            # just a function or constructor
            objectname = ''
            fullname = name

        signode['object'] = objectname
        signode['fullname'] = fullname

        if self.display_prefix:
            signode += addnodes.desc_annotation(self.display_prefix,
                                                self.display_prefix)
        if nameprefix:
            signode += addnodes.desc_addname(nameprefix + '.', nameprefix + '.')
        signode += addnodes.desc_name(name, name)
        if self.has_arguments:
            if not arglist:
                signode += addnodes.desc_parameterlist()
            else:
                _pseudo_parse_arglist(signode, arglist)
        return fullname, nameprefix

    def add_target_and_index(self, name_obj, sig, signode):
        objectname = self.options.get(
            'object', self.env.temp_data.get('js:object'))
        fullname = name_obj[0]
        if fullname not in self.state.document.ids:
            signode['names'].append(fullname)
            signode['ids'].append(fullname.replace('$', '_S_'))
            signode['first'] = not self.names
            self.state.document.note_explicit_target(signode)
            objects = self.env.domaindata['js']['objects']
            if fullname in objects:
                self.env.warn(
                    self.env.docname,
                    'duplicate object description of %s, ' % fullname +
                    'other instance in ' +
                    self.env.doc2path(objects[fullname][0]),
                    self.lineno)
            objects[fullname] = self.env.docname, self.objtype

        indextext = self.get_index_text(objectname, name_obj)
        if indextext:
            self.indexnode['entries'].append(('single', indextext,
<<<<<<< HEAD
                                              fullname, ''))
=======
                                              fullname.replace('$', '_S_'),
                                              fullname))
>>>>>>> e7fa3c6f

    def get_index_text(self, objectname, name_obj):
        name, obj = name_obj
        if self.objtype == 'function':
            if not obj:
                return _('%s() (built-in function)') % name
            return _('%s() (%s method)') % (name, obj)
        elif self.objtype == 'class':
            return _('%s() (class)') % name
        elif self.objtype == 'data':
            return _('%s (global variable or constant)') % name
        elif self.objtype == 'attribute':
            return _('%s (%s attribute)') % (name, obj)
        return ''


class JSCallable(JSObject):
    """Description of a JavaScript function, method or constructor."""
    has_arguments = True

    doc_field_types = [
        TypedField('arguments', label=l_('Arguments'),
                   names=('argument', 'arg', 'parameter', 'param'),
                   typerolename='func', typenames=('paramtype', 'type')),
        GroupedField('errors', label=l_('Throws'), rolename='err',
                     names=('throws', ),
                     can_collapse=True),
        Field('returnvalue', label=l_('Returns'), has_arg=False,
              names=('returns', 'return')),
    ]


class JSConstructor(JSCallable):
    """Like a callable but with a different prefix."""
    display_prefix = 'class '


class JSXRefRole(XRefRole):
    def process_link(self, env, refnode, has_explicit_title, title, target):
        # basically what sphinx.domains.python.PyXRefRole does
        refnode['js:object'] = env.temp_data.get('js:object')
        if not has_explicit_title:
            title = title.lstrip('.')
            target = target.lstrip('~')
            if title[0:1] == '~':
                title = title[1:]
                dot = title.rfind('.')
                if dot != -1:
                    title = title[dot+1:]
        if target[0:1] == '.':
            target = target[1:]
            refnode['refspecific'] = True
        return title, target


class JavaScriptDomain(Domain):
    """JavaScript language domain."""
    name = 'js'
    label = 'JavaScript'
    # if you add a new object type make sure to edit JSObject.get_index_string
    object_types = {
        'function':  ObjType(l_('function'),  'func'),
        'class':     ObjType(l_('class'),     'class'),
        'data':      ObjType(l_('data'),      'data'),
        'attribute': ObjType(l_('attribute'), 'attr'),
    }
    directives = {
        'function':  JSCallable,
        'class':     JSConstructor,
        'data':      JSObject,
        'attribute': JSObject,
    }
    roles = {
        'func':  JSXRefRole(fix_parens=True),
        'class': JSXRefRole(fix_parens=True),
        'data':  JSXRefRole(),
        'attr':  JSXRefRole(),
    }
    initial_data = {
        'objects': {}, # fullname -> docname, objtype
    }

    def clear_doc(self, docname):
        for fullname, (fn, _) in self.data['objects'].items():
            if fn == docname:
                del self.data['objects'][fullname]

    def find_obj(self, env, obj, name, typ, searchorder=0):
        if name[-2:] == '()':
            name = name[:-2]
        objects = self.data['objects']
        newname = None
        if searchorder == 1:
            if obj and obj + '.' + name in objects:
                newname = obj + '.' + name
            else:
                newname = name
        else:
            if name in objects:
                newname = name
            elif obj and obj + '.' + name in objects:
                newname = obj + '.' + name
        return newname, objects.get(newname)

    def resolve_xref(self, env, fromdocname, builder, typ, target, node,
                     contnode):
        objectname = node.get('js:object')
        searchorder = node.hasattr('refspecific') and 1 or 0
        name, obj = self.find_obj(env, objectname, target, typ, searchorder)
        if not obj:
            return None
        return make_refnode(builder, fromdocname, obj[0],
                            name.replace('$', '_S_'), contnode, name)

    def get_objects(self):
        for refname, (docname, type) in self.data['objects'].iteritems():
            yield refname, refname, type, docname, \
                  refname.replace('$', '_S_'), 1<|MERGE_RESOLUTION|>--- conflicted
+++ resolved
@@ -96,12 +96,8 @@
         indextext = self.get_index_text(objectname, name_obj)
         if indextext:
             self.indexnode['entries'].append(('single', indextext,
-<<<<<<< HEAD
-                                              fullname, ''))
-=======
                                               fullname.replace('$', '_S_'),
-                                              fullname))
->>>>>>> e7fa3c6f
+                                              ''))
 
     def get_index_text(self, objectname, name_obj):
         name, obj = name_obj
