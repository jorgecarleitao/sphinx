# -*- coding: utf-8 -*-
"""
    sphinx.writers.latex
    ~~~~~~~~~~~~~~~~~~~~

    Custom docutils writer for LaTeX.

    Much of this code is adapted from Dave Kuhlman's "docpy" writer from his
    docutils sandbox.

    :copyright: Copyright 2007-2018 by the Sphinx team, see AUTHORS.
    :license: BSD, see LICENSE for details.
"""

import re
import sys
import warnings
from collections import defaultdict
from os import path

from docutils import nodes, writers
from docutils.writers.latex2e import Babel
from six import itervalues, text_type

from sphinx import addnodes
from sphinx import highlighting
from sphinx.builders.latex.nodes import captioned_literal_block, footnotetext
from sphinx.deprecation import RemovedInSphinx30Warning
from sphinx.errors import SphinxError
from sphinx.locale import admonitionlabels, _, __
from sphinx.util import split_into, logging
from sphinx.util.i18n import format_date
from sphinx.util.nodes import clean_astext
from sphinx.util.template import LaTeXRenderer
from sphinx.util.texescape import tex_escape_map, tex_replace_map

try:
    from docutils.utils.roman import toRoman
except ImportError:
    # In Debain/Ubuntu, roman package is provided as roman, not as docutils.utils.roman
    from roman import toRoman

if False:
    # For type annotation
    from typing import Any, Callable, Dict, Iterator, List, Pattern, Tuple, Set, Union  # NOQA
    from sphinx.builder import Builder  # NOQA

logger = logging.getLogger(__name__)

BEGIN_DOC = r'''
\begin{document}
%(shorthandoff)s
%(maketitle)s
%(tableofcontents)s
'''

SHORTHANDOFF = r'''
\ifdefined\shorthandoff
  \ifnum\catcode`\=\string=\active\shorthandoff{=}\fi
  \ifnum\catcode`\"=\active\shorthandoff{"}\fi
\fi
'''

MAX_CITATION_LABEL_LENGTH = 8
LATEXSECTIONNAMES = ["part", "chapter", "section", "subsection",
                     "subsubsection", "paragraph", "subparagraph"]
HYPERLINK_SUPPORT_NODES = (
    nodes.figure,
    nodes.literal_block,
    nodes.table,
    nodes.section,
    captioned_literal_block,
)
ENUMERATE_LIST_STYLE = defaultdict(lambda: r'\arabic',
                                   {
                                       'arabic': r'\arabic',
                                       'loweralpha': r'\alph',
                                       'upperalpha': r'\Alph',
                                       'lowerroman': r'\roman',
                                       'upperroman': r'\Roman',
                                   })  # type: Dict[unicode, unicode]

DEFAULT_SETTINGS = {
    'latex_engine':    'pdflatex',
    'papersize':       'letterpaper',
    'pointsize':       '10pt',
    'pxunit':          '.75bp',
    'classoptions':    '',
    'extraclassoptions': '',
    'maxlistdepth':    '',
    'sphinxpkgoptions':     '',
    'sphinxsetup':     '',
    'fvset':           '\\fvset{fontsize=\\small}',
    'passoptionstopackages': '',
    'geometry':        '\\usepackage{geometry}',
    'inputenc':        '',
    'utf8extra':       '',
    'cmappkg':         '\\usepackage{cmap}',
    'fontenc':         '\\usepackage[T1]{fontenc}',
    'amsmath':         '\\usepackage{amsmath,amssymb,amstext}',
    'multilingual':    '',
    'babel':           '\\usepackage{babel}',
    'polyglossia':     '',
    'fontpkg':         '\\usepackage{times}',
    'fncychap':        '\\usepackage[Bjarne]{fncychap}',
    'hyperref':        ('% Include hyperref last.\n'
                        '\\usepackage{hyperref}\n'
                        '% Fix anchor placement for figures with captions.\n'
                        '\\usepackage{hypcap}% it must be loaded after hyperref.\n'
                        '% Set up styles of URL: it should be placed after hyperref.\n'
                        '\\urlstyle{same}'),
    'usepackages':     '',
    'numfig_format':   '',
    'contentsname':    '',
    'preamble':        '',
    'title':           '',
    'date':            '',
    'release':         '',
    'author':          '',
    'logo':            '\\vbox{}',
    'releasename':     '',
    'makeindex':       '\\makeindex',
    'shorthandoff':    '',
    'maketitle':       '\\maketitle',
    'tableofcontents': '\\sphinxtableofcontents',
    'atendofbody':     '',
    'printindex':      '\\printindex',
    'transition':      '\n\n\\bigskip\\hrule\\bigskip\n\n',
    'figure_align':    'htbp',
    'tocdepth':        '',
    'secnumdepth':     '',
    'pageautorefname': '',
    'translatablestrings': '',
}  # type: Dict[unicode, unicode]

ADDITIONAL_SETTINGS = {
    'pdflatex': {
        'inputenc':     '\\usepackage[utf8]{inputenc}',
        'utf8extra':   ('\\ifdefined\\DeclareUnicodeCharacter\n'
                        ' \\ifdefined\\DeclareUnicodeCharacterAsOptional\n'
                        '  \\DeclareUnicodeCharacter{"00A0}{\\nobreakspace}\n'
                        '  \\DeclareUnicodeCharacter{"2500}{\\sphinxunichar{2500}}\n'
                        '  \\DeclareUnicodeCharacter{"2502}{\\sphinxunichar{2502}}\n'
                        '  \\DeclareUnicodeCharacter{"2514}{\\sphinxunichar{2514}}\n'
                        '  \\DeclareUnicodeCharacter{"251C}{\\sphinxunichar{251C}}\n'
                        '  \\DeclareUnicodeCharacter{"2572}{\\textbackslash}\n'
                        ' \\else\n'
                        '  \\DeclareUnicodeCharacter{00A0}{\\nobreakspace}\n'
                        '  \\DeclareUnicodeCharacter{2500}{\\sphinxunichar{2500}}\n'
                        '  \\DeclareUnicodeCharacter{2502}{\\sphinxunichar{2502}}\n'
                        '  \\DeclareUnicodeCharacter{2514}{\\sphinxunichar{2514}}\n'
                        '  \\DeclareUnicodeCharacter{251C}{\\sphinxunichar{251C}}\n'
                        '  \\DeclareUnicodeCharacter{2572}{\\textbackslash}\n'
                        ' \\fi\n'
                        '\\fi'),
    },
    'xelatex': {
        'latex_engine': 'xelatex',
        'polyglossia':  '\\usepackage{polyglossia}',
        'babel':        '',
        'fontenc':      '\\usepackage{fontspec}',
        'fontpkg':      '',
        'utf8extra':   ('\\catcode`^^^^00a0\\active\\protected\\def^^^^00a0'
                        '{\\leavevmode\\nobreak\\ }'),
        'fvset':        '\\fvset{fontsize=auto}',
    },
    'lualatex': {
        'latex_engine': 'lualatex',
        'polyglossia':  '\\usepackage{polyglossia}',
        'babel':        '',
        'fontenc':      '\\usepackage{fontspec}',
        'fontpkg':      '',
        'utf8extra':   ('\\catcode`^^^^00a0\\active\\protected\\def^^^^00a0'
                        '{\\leavevmode\\nobreak\\ }'),
        'fvset':        '\\fvset{fontsize=auto}',
    },
    'platex': {
        'latex_engine': 'platex',
        'geometry':     '\\usepackage[dvipdfm]{geometry}',
    },
}  # type: Dict[unicode, Dict[unicode, unicode]]


class collected_footnote(nodes.footnote):
    """Footnotes that are collected are assigned this class."""


class UnsupportedError(SphinxError):
    category = 'Markup is unsupported in LaTeX'


class LaTeXWriter(writers.Writer):

    supported = ('sphinxlatex',)

    settings_spec = ('LaTeX writer options', '', (
        ('Document name', ['--docname'], {'default': ''}),
        ('Document class', ['--docclass'], {'default': 'manual'}),
        ('Author', ['--author'], {'default': ''}),
    ))
    settings_defaults = {}  # type: Dict

    output = None

    def __init__(self, builder):
        # type: (Builder) -> None
        writers.Writer.__init__(self)
        self.builder = builder

    def translate(self):
        # type: () -> None
        visitor = self.builder.create_translator(self.document, self.builder)
        self.document.walkabout(visitor)
        self.output = visitor.astext()


# Helper classes

class ExtBabel(Babel):
    cyrillic_languages = ('bulgarian', 'kazakh', 'mongolian', 'russian', 'ukrainian')

    def __init__(self, language_code, use_polyglossia=False):
        # type: (unicode, bool) -> None
        self.language_code = language_code
        self.use_polyglossia = use_polyglossia
        self.supported = True
        super(ExtBabel, self).__init__(language_code or '')

    def get_shorthandoff(self):
        # type: () -> unicode
        warnings.warn('ExtBabel.get_shorthandoff() is deprecated.',
                      RemovedInSphinx30Warning)
        return SHORTHANDOFF

    def uses_cyrillic(self):
        # type: () -> bool
        return self.language in self.cyrillic_languages

    def is_supported_language(self):
        # type: () -> bool
        return self.supported

    def language_name(self, language_code):
        # type: (unicode) -> unicode
        language = super(ExtBabel, self).language_name(language_code)
        if language == 'ngerman' and self.use_polyglossia:
            # polyglossia calls new orthography (Neue Rechtschreibung) as
            # german (with new spelling option).
            return 'german'
        elif not language:
            self.supported = False
            return 'english'  # fallback to english
        else:
            return language

    def get_mainlanguage_options(self):
        # type: () -> unicode
        """Return options for polyglossia's ``\\setmainlanguage``."""
        if self.use_polyglossia is False:
            return None
        elif self.language == 'german':
            language = super(ExtBabel, self).language_name(self.language_code)
            if language == 'ngerman':
                return 'spelling=new'
            else:
                return 'spelling=old'
        else:
            return None


class Table(object):
    """A table data"""

    def __init__(self, node):
        # type: (nodes.table) -> None
        self.header = []                        # type: List[unicode]
        self.body = []                          # type: List[unicode]
        self.align = node.get('align')
        self.colcount = 0
        self.colspec = None                     # type: unicode
        self.colwidths = []                     # type: List[int]
        self.has_problematic = False
        self.has_oldproblematic = False
        self.has_verbatim = False
        self.caption = None                     # type: List[unicode]
        self.stubs = []                         # type: List[int]

        # current position
        self.col = 0
        self.row = 0

        # for internal use
        self.classes = node.get('classes', [])  # type: List[unicode]
        self.cells = defaultdict(int)           # type: Dict[Tuple[int, int], int]
                                                # it maps table location to cell_id
                                                # (cell = rectangular area)
        self.cell_id = 0                        # last assigned cell_id

    @property
    def caption_footnotetexts(self):
        # type: () -> List[unicode]
        warnings.warn('table.caption_footnotetexts is deprecated.',
                      RemovedInSphinx30Warning)
        return []

    @property
    def header_footnotetexts(self):
        # type: () -> List[unicode]
        warnings.warn('table.header_footnotetexts is deprecated.',
                      RemovedInSphinx30Warning)
        return []

    def is_longtable(self):
        # type: () -> bool
        """True if and only if table uses longtable environment."""
        return self.row > 30 or 'longtable' in self.classes

    def get_table_type(self):
        # type: () -> unicode
        """Returns the LaTeX environment name for the table.

        The class currently supports:

        * longtable
        * tabular
        * tabulary
        """
        if self.is_longtable():
            return 'longtable'
        elif self.has_verbatim:
            return 'tabular'
        elif self.colspec:
            return 'tabulary'
        elif self.has_problematic or (self.colwidths and 'colwidths-given' in self.classes):
            return 'tabular'
        else:
            return 'tabulary'

    def get_colspec(self):
        # type: () -> unicode
        """Returns a column spec of table.

        This is what LaTeX calls the 'preamble argument' of the used table environment.

        .. note:: the ``\\X`` and ``T`` column type specifiers are defined in ``sphinx.sty``.
        """
        if self.colspec:
            return self.colspec
        elif self.colwidths and 'colwidths-given' in self.classes:
            total = sum(self.colwidths)
            colspecs = ['\\X{%d}{%d}' % (width, total) for width in self.colwidths]
            return '{|%s|}\n' % '|'.join(colspecs)
        elif self.has_problematic:
            return '{|*{%d}{\\X{1}{%d}|}}\n' % (self.colcount, self.colcount)
        elif self.get_table_type() == 'tabulary':
            # sphinx.sty sets T to be J by default.
            return '{|' + ('T|' * self.colcount) + '}\n'
        elif self.has_oldproblematic:
            return '{|*{%d}{\\X{1}{%d}|}}\n' % (self.colcount, self.colcount)
        else:
            return '{|' + ('l|' * self.colcount) + '}\n'

    def add_cell(self, height, width):
        # type: (int, int) -> None
        """Adds a new cell to a table.

        It will be located at current position: (``self.row``, ``self.col``).
        """
        self.cell_id += 1
        for col in range(width):
            for row in range(height):
                assert self.cells[(self.row + row, self.col + col)] == 0
                self.cells[(self.row + row, self.col + col)] = self.cell_id

    def cell(self, row=None, col=None):
        # type: (int, int) -> TableCell
        """Returns a cell object (i.e. rectangular area) containing given position.

        If no option arguments: ``row`` or ``col`` are given, the current position;
        ``self.row`` and ``self.col`` are used to get a cell object by default.
        """
        try:
            if row is None:
                row = self.row
            if col is None:
                col = self.col
            return TableCell(self, row, col)
        except IndexError:
            return None


class TableCell(object):
    """A cell data of tables."""

    def __init__(self, table, row, col):
        # type: (Table, int, int) -> None
        if table.cells[(row, col)] == 0:
            raise IndexError

        self.table = table
        self.cell_id = table.cells[(row, col)]
        self.row = row
        self.col = col

        # adjust position for multirow/multicol cell
        while table.cells[(self.row - 1, self.col)] == self.cell_id:
            self.row -= 1
        while table.cells[(self.row, self.col - 1)] == self.cell_id:
            self.col -= 1

    @property
    def width(self):
        # type: () -> int
        """Returns the cell width."""
        width = 0
        while self.table.cells[(self.row, self.col + width)] == self.cell_id:
            width += 1
        return width

    @property
    def height(self):
        # type: () -> int
        """Returns the cell height."""
        height = 0
        while self.table.cells[(self.row + height, self.col)] == self.cell_id:
            height += 1
        return height


def escape_abbr(text):
    # type: (unicode) -> unicode
    """Adjust spacing after abbreviations."""
    return re.sub(r'\.(?=\s|$)', r'.\@', text)


def rstdim_to_latexdim(width_str):
    # type: (unicode) -> unicode
    """Convert `width_str` with rst length to LaTeX length."""
    match = re.match(r'^(\d*\.?\d*)\s*(\S*)$', width_str)
    if not match:
        raise ValueError
    res = width_str
    amount, unit = match.groups()[:2]
    float(amount)  # validate amount is float
    if unit in ('', "px"):
        res = "%s\\sphinxpxdimen" % amount
    elif unit == 'pt':
        res = '%sbp' % amount  # convert to 'bp'
    elif unit == "%":
        res = "%.3f\\linewidth" % (float(amount) / 100.0)
    return res


class LaTeXTranslator(nodes.NodeVisitor):

    secnumdepth = 2  # legacy sphinxhowto.cls uses this, whereas article.cls
    # default is originally 3. For book/report, 2 is already LaTeX default.
    ignore_missing_images = False

    # sphinx specific document classes
    docclasses = ('howto', 'manual')

    def __init__(self, document, builder):
        # type: (nodes.Node, Builder) -> None
        nodes.NodeVisitor.__init__(self, document)
        self.builder = builder
        self.body = []  # type: List[unicode]

        # flags
        self.in_title = 0
        self.in_production_list = 0
        self.in_footnote = 0
        self.in_caption = 0
        self.in_term = 0
        self.needs_linetrimming = 0
        self.in_minipage = 0
        self.first_document = 1
        self.this_is_the_title = 1
        self.literal_whitespace = 0
        self.no_contractions = 0
        self.in_parsed_literal = 0
        self.compact_list = 0
        self.first_param = 0

        # sort out some elements
        self.elements = DEFAULT_SETTINGS.copy()
        self.elements.update(ADDITIONAL_SETTINGS.get(builder.config.latex_engine, {}))
        # allow the user to override them all
        self.check_latex_elements()
        self.elements.update(builder.config.latex_elements)

        # but some have other interface in config file
        self.elements.update({
            'wrapperclass': self.format_docclass(document.settings.docclass),
            # if empty, the title is set to the first section title
            'title':        document.settings.title,    # treat as a raw LaTeX code
            'release':      self.encode(builder.config.release),
            'author':       document.settings.author,   # treat as a raw LaTeX code
            'indexname':    _('Index'),
            'use_xindy':    builder.config.latex_use_xindy,
        })
        if not self.elements['releasename'] and self.elements['release']:
            self.elements.update({
                'releasename':  _('Release'),
            })

        # we assume LaTeX class provides \chapter command except in case
        # of non-Japanese 'howto' case
        self.sectionnames = LATEXSECTIONNAMES[:]
        if document.settings.docclass == 'howto':
            docclass = builder.config.latex_docclass.get('howto', 'article')
            if docclass[0] == 'j':  # Japanese class...
                pass
            else:
                self.sectionnames.remove('chapter')
        else:
            docclass = builder.config.latex_docclass.get('manual', 'report')
        self.elements['docclass'] = docclass

        # determine top section level
        self.top_sectionlevel = 1
        if builder.config.latex_toplevel_sectioning:
            try:
                self.top_sectionlevel = \
                    self.sectionnames.index(builder.config.latex_toplevel_sectioning)
            except ValueError:
                logger.warning(__('unknown %r toplevel_sectioning for class %r') %
                               (builder.config.latex_toplevel_sectioning, docclass))

        if builder.config.today:
            self.elements['date'] = builder.config.today
        else:
            self.elements['date'] = format_date(builder.config.today_fmt or _('%b %d, %Y'),
                                                language=builder.config.language)

        if builder.config.numfig:
            self.numfig_secnum_depth = builder.config.numfig_secnum_depth
            if self.numfig_secnum_depth > 0:  # default is 1
                # numfig_secnum_depth as passed to sphinx.sty indices same names as in
                # LATEXSECTIONNAMES but with -1 for part, 0 for chapter, 1 for section...
                if len(self.sectionnames) < len(LATEXSECTIONNAMES) and \
                   self.top_sectionlevel > 0:
                    self.numfig_secnum_depth += self.top_sectionlevel
                else:
                    self.numfig_secnum_depth += self.top_sectionlevel - 1
                # this (minus one) will serve as minimum to LaTeX's secnumdepth
                self.numfig_secnum_depth = min(self.numfig_secnum_depth,
                                               len(LATEXSECTIONNAMES) - 1)
                # if passed key value is < 1 LaTeX will act as if 0; see sphinx.sty
                self.elements['sphinxpkgoptions'] += \
                    (',numfigreset=%s' % self.numfig_secnum_depth)
            else:
                self.elements['sphinxpkgoptions'] += ',nonumfigreset'
            try:
                if builder.config.math_numfig:
                    self.elements['sphinxpkgoptions'] += ',mathnumfig'
            except AttributeError:
                pass

        if builder.config.latex_logo:
            # no need for \\noindent here, used in flushright
            self.elements['logo'] = '\\sphinxincludegraphics{%s}\\par' % \
                                    path.basename(builder.config.latex_logo)

        if builder.config.language \
           and 'fncychap' not in builder.config.latex_elements:
            # use Sonny style if any language specified
            self.elements['fncychap'] = ('\\usepackage[Sonny]{fncychap}\n'
                                         '\\ChNameVar{\\Large\\normalfont'
                                         '\\sffamily}\n\\ChTitleVar{\\Large'
                                         '\\normalfont\\sffamily}')

        self.babel = ExtBabel(builder.config.language,
                              not self.elements['babel'])
        if builder.config.language and not self.babel.is_supported_language():
            # emit warning if specified language is invalid
            # (only emitting, nothing changed to processing)
            logger.warning(__('no Babel option known for language %r'),
                           builder.config.language)

        # simply use babel.get_language() always, as get_language() returns
        # 'english' even if language is invalid or empty
        self.elements['classoptions'] += ',' + self.babel.get_language()

        # set up multilingual module...
        # 'babel' key is public and user setting must be obeyed
        if self.elements['babel']:
            # this branch is not taken for xelatex/lualatex if default settings
            self.elements['multilingual'] = self.elements['babel']
            if builder.config.language:
                self.elements['shorthandoff'] = SHORTHANDOFF

                # Times fonts don't work with Cyrillic languages
                if self.babel.uses_cyrillic() \
                   and 'fontpkg' not in builder.config.latex_elements:
                    self.elements['fontpkg'] = ''

                # pTeX (Japanese TeX) for support
                if builder.config.language == 'ja':
                    # use dvipdfmx as default class option in Japanese
                    self.elements['classoptions'] = ',dvipdfmx'
                    # disable babel which has not publishing quality in Japanese
                    self.elements['babel'] = ''
                    self.elements['shorthandoff'] = ''
                    self.elements['multilingual'] = ''
                    # disable fncychap in Japanese documents
                    self.elements['fncychap'] = ''
        elif self.elements['polyglossia']:
            options = self.babel.get_mainlanguage_options()
            if options:
                mainlanguage = r'\setmainlanguage[%s]{%s}' % (options,
                                                              self.babel.get_language())
            else:
                mainlanguage = r'\setmainlanguage{%s}' % self.babel.get_language()

            self.elements['multilingual'] = '%s\n%s' % (self.elements['polyglossia'],
                                                        mainlanguage)

        if getattr(builder, 'usepackages', None):
            def declare_package(packagename, options=None):
                # type:(unicode, unicode) -> unicode
                if options:
                    return '\\usepackage[%s]{%s}' % (options, packagename)
                else:
                    return '\\usepackage{%s}' % (packagename,)
            usepackages = (declare_package(*p) for p in builder.usepackages)
            self.elements['usepackages'] += "\n".join(usepackages)

        minsecnumdepth = self.secnumdepth  # 2 from legacy sphinx manual/howto
        if document.get('tocdepth'):
            # reduce tocdepth if `part` or `chapter` is used for top_sectionlevel
            #   tocdepth = -1: show only parts
            #   tocdepth =  0: show parts and chapters
            #   tocdepth =  1: show parts, chapters and sections
            #   tocdepth =  2: show parts, chapters, sections and subsections
            #   ...
            tocdepth = document['tocdepth'] + self.top_sectionlevel - 2
            if len(self.sectionnames) < len(LATEXSECTIONNAMES) and \
               self.top_sectionlevel > 0:
                tocdepth += 1  # because top_sectionlevel is shifted by -1
            if tocdepth > len(LATEXSECTIONNAMES) - 2:  # default is 5 <-> subparagraph
                logger.warning(__('too large :maxdepth:, ignored.'))
                tocdepth = len(LATEXSECTIONNAMES) - 2

            self.elements['tocdepth'] = '\\setcounter{tocdepth}{%d}' % tocdepth
            minsecnumdepth = max(minsecnumdepth, tocdepth)

        if builder.config.numfig and (builder.config.numfig_secnum_depth > 0):
            minsecnumdepth = max(minsecnumdepth, self.numfig_secnum_depth - 1)

        if minsecnumdepth > self.secnumdepth:
            self.elements['secnumdepth'] = '\\setcounter{secnumdepth}{%d}' %\
                                           minsecnumdepth

        if getattr(document.settings, 'contentsname', None):
            self.elements['contentsname'] = \
                self.babel_renewcommand('\\contentsname', document.settings.contentsname)

        if self.elements['maxlistdepth']:
            self.elements['sphinxpkgoptions'] += (',maxlistdepth=%s' %
                                                  self.elements['maxlistdepth'])
        if self.elements['sphinxpkgoptions']:
            self.elements['sphinxpkgoptions'] = ('[%s]' %
                                                 self.elements['sphinxpkgoptions'])
        if self.elements['sphinxsetup']:
            self.elements['sphinxsetup'] = ('\\sphinxsetup{%s}' %
                                            self.elements['sphinxsetup'])
        if self.elements['extraclassoptions']:
            self.elements['classoptions'] += ',' + \
                                             self.elements['extraclassoptions']
        self.elements['translatablestrings'] = (
            self.babel_renewcommand(
                '\\literalblockcontinuedname', self.encode(_('continued from previous page'))
            ) +
            self.babel_renewcommand(
                '\\literalblockcontinuesname', self.encode(_('continues on next page'))
            ) +
            self.babel_renewcommand(
<<<<<<< HEAD
                '\\sphinxnonalphabeticalgroupname', self.encode(_('Non-alphabetical'))
=======
                '\\sphinxsymbolsname', self.encode(_('Symbols'))
            ) +
            self.babel_renewcommand(
                '\\sphinxnumbersname', self.encode(_('Numbers'))
>>>>>>> 276d1c26
            )
        )
        self.elements['pageautorefname'] = \
            self.babel_defmacro('\\pageautorefname', self.encode(_('page')))
        self.elements['numfig_format'] = self.generate_numfig_format(builder)

        self.highlighter = highlighting.PygmentsBridge(
            'latex',
            builder.config.pygments_style, builder.config.trim_doctest_flags)
        self.context = []               # type: List[Any]
        self.descstack = []             # type: List[unicode]
        self.table = None               # type: Table
        self.next_table_colspec = None  # type: unicode
        # stack of [language, linenothreshold] settings per file
        # the first item here is the default and must not be changed
        # the second item is the default for the master file and can be changed
        # by .. highlight:: directive in the master file
        self.hlsettingstack = 2 * [[builder.config.highlight_language,
                                    sys.maxsize]]
        self.bodystack = []             # type: List[List[unicode]]
        self.footnote_restricted = False
        self.pending_footnotes = []     # type: List[nodes.footnote_reference]
        self.curfilestack = []          # type: List[unicode]
        self.handled_abbrs = set()      # type: Set[unicode]

    def pushbody(self, newbody):
        # type: (List[unicode]) -> None
        self.bodystack.append(self.body)
        self.body = newbody

    def popbody(self):
        # type: () -> List[unicode]
        body = self.body
        self.body = self.bodystack.pop()
        return body

    def check_latex_elements(self):
        # type: () -> None
        for key in self.builder.config.latex_elements:
            if key not in self.elements:
                msg = __("Unknown configure key: latex_elements[%r] is ignored.")
                logger.warning(msg % key)

    def restrict_footnote(self, node):
        # type: (nodes.Node) -> None
        warnings.warn('LaTeXWriter.restrict_footnote() is deprecated.',
                      RemovedInSphinx30Warning)

        if self.footnote_restricted is False:
            self.footnote_restricted = node
            self.pending_footnotes = []

    def unrestrict_footnote(self, node):
        # type: (nodes.Node) -> None
        warnings.warn('LaTeXWriter.unrestrict_footnote() is deprecated.',
                      RemovedInSphinx30Warning)

        if self.footnote_restricted == node:
            self.footnote_restricted = False
            for footnode in self.pending_footnotes:
                footnode['footnotetext'] = True
                footnode.walkabout(self)
            self.pending_footnotes = []

    @property
    def footnotestack(self):
        # type: () -> List[Dict[unicode, List[Union[collected_footnote, bool]]]]
        warnings.warn('LaTeXWriter.footnotestack is deprecated.',
                      RemovedInSphinx30Warning)
        return []

    def format_docclass(self, docclass):
        # type: (unicode) -> unicode
        """ prepends prefix to sphinx document classes
        """
        if docclass in self.docclasses:
            docclass = 'sphinx' + docclass
        return docclass

    def astext(self):
        # type: () -> unicode
        self.elements.update({
            'body': u''.join(self.body),
            'indices': self.generate_indices()
        })
        return self.render('latex.tex_t', self.elements)

    def hypertarget(self, id, withdoc=True, anchor=True):
        # type: (unicode, bool, bool) -> unicode
        if withdoc:
            id = self.curfilestack[-1] + ':' + id
        return (anchor and '\\phantomsection' or '') + \
            '\\label{%s}' % self.idescape(id)

    def hypertarget_to(self, node, anchor=False):
        # type: (nodes.Node, bool) -> unicode
        labels = ''.join(self.hypertarget(node_id, anchor=False) for node_id in node['ids'])
        if anchor:
            return r'\phantomsection' + labels
        else:
            return labels

    def hyperlink(self, id):
        # type: (unicode) -> unicode
        return '{\\hyperref[%s]{' % self.idescape(id)

    def hyperpageref(self, id):
        # type: (unicode) -> unicode
        return '\\autopageref*{%s}' % self.idescape(id)

    def idescape(self, id):
        # type: (unicode) -> unicode
        return '\\detokenize{%s}' % text_type(id).translate(tex_replace_map).\
            encode('ascii', 'backslashreplace').decode('ascii').\
            replace('\\', '_')

    def babel_renewcommand(self, command, definition):
        # type: (unicode, unicode) -> unicode
        if self.elements['multilingual']:
            prefix = '\\addto\\captions%s{' % self.babel.get_language()
            suffix = '}'
        else:  # babel is disabled (mainly for Japanese environment)
            prefix = ''
            suffix = ''

        return ('%s\\renewcommand{%s}{%s}%s\n' % (prefix, command, definition, suffix))

    def babel_defmacro(self, name, definition):
        # type: (unicode, unicode) -> unicode
        if self.elements['babel']:
            prefix = '\\addto\\extras%s{' % self.babel.get_language()
            suffix = '}'
        else:  # babel is disabled (mainly for Japanese environment)
            prefix = ''
            suffix = ''

        return ('%s\\def%s{%s}%s\n' % (prefix, name, definition, suffix))

    def generate_numfig_format(self, builder):
        # type: (Builder) -> unicode
        ret = []  # type: List[unicode]
        figure = self.builder.config.numfig_format['figure'].split('%s', 1)
        if len(figure) == 1:
            ret.append('\\def\\fnum@figure{%s}\n' %
                       text_type(figure[0]).strip().translate(tex_escape_map))
        else:
            definition = text_type(figure[0]).strip().translate(tex_escape_map)
            ret.append(self.babel_renewcommand('\\figurename', definition))
            if figure[1]:
                ret.append('\\makeatletter\n')
                ret.append('\\def\\fnum@figure{\\figurename\\thefigure%s}\n' %
                           text_type(figure[1]).strip().translate(tex_escape_map))
                ret.append('\\makeatother\n')

        table = self.builder.config.numfig_format['table'].split('%s', 1)
        if len(table) == 1:
            ret.append('\\def\\fnum@table{%s}\n' %
                       text_type(table[0]).strip().translate(tex_escape_map))
        else:
            definition = text_type(table[0]).strip().translate(tex_escape_map)
            ret.append(self.babel_renewcommand('\\tablename', definition))
            if table[1]:
                ret.append('\\makeatletter\n')
                ret.append('\\def\\fnum@table{\\tablename\\thetable%s}\n' %
                           text_type(table[1]).strip().translate(tex_escape_map))
                ret.append('\\makeatother\n')

        codeblock = self.builder.config.numfig_format['code-block'].split('%s', 1)
        if len(codeblock) == 1:
            pass  # FIXME
        else:
            definition = text_type(codeblock[0]).strip().translate(tex_escape_map)
            ret.append(self.babel_renewcommand('\\literalblockname', definition))
            if codeblock[1]:
                pass  # FIXME

        return ''.join(ret)

    def generate_indices(self):
        # type: (Builder) -> unicode
        def generate(content, collapsed):
            # type: (List[Tuple[unicode, List[Tuple[unicode, unicode, unicode, unicode, unicode]]]], bool) -> None  # NOQA
            ret.append('\\begin{sphinxtheindex}\n')
            ret.append('\\let\\bigletter\\sphinxstyleindexlettergroup\n')
            for i, (letter, entries) in enumerate(content):
                if i > 0:
                    ret.append('\\indexspace\n')
                ret.append('\\bigletter{%s}\n' %
                           text_type(letter).translate(tex_escape_map))
                for entry in entries:
                    if not entry[3]:
                        continue
                    ret.append('\\item\\relax\\sphinxstyleindexentry{%s}' %
                               self.encode(entry[0]))
                    if entry[4]:
                        # add "extra" info
                        ret.append('\\sphinxstyleindexextra{%s}' % self.encode(entry[4]))
                    ret.append('\\sphinxstyleindexpageref{%s:%s}\n' %
                               (entry[2], self.idescape(entry[3])))
            ret.append('\\end{sphinxtheindex}\n')

        ret = []
        # latex_domain_indices can be False/True or a list of index names
        indices_config = self.builder.config.latex_domain_indices
        if indices_config:
            for domain in itervalues(self.builder.env.domains):
                for indexcls in domain.indices:
                    indexname = '%s-%s' % (domain.name, indexcls.name)
                    if isinstance(indices_config, list):
                        if indexname not in indices_config:
                            continue
                    content, collapsed = indexcls(domain).generate(
                        self.builder.docnames)
                    if not content:
                        continue
                    ret.append(u'\\renewcommand{\\indexname}{%s}\n' %
                               indexcls.localname)
                    generate(content, collapsed)

        return ''.join(ret)

    def render(self, template_name, variables):
        # type: (unicode, Dict) -> unicode
        for template_dir in self.builder.config.templates_path:
            template = path.join(self.builder.confdir, template_dir,
                                 template_name)
            if path.exists(template):
                return LaTeXRenderer().render(template, variables)

        return LaTeXRenderer().render(template_name, variables)

    def visit_document(self, node):
        # type: (nodes.Node) -> None
        self.curfilestack.append(node.get('docname', ''))
        if self.first_document == 1:
            # the first document is all the regular content ...
            self.body.append(BEGIN_DOC % self.elements)
            self.first_document = 0
        elif self.first_document == 0:
            # ... and all others are the appendices
            self.body.append(u'\n\\appendix\n')
            self.first_document = -1
        if 'docname' in node:
            self.body.append(self.hypertarget(':doc'))
        # "- 1" because the level is increased before the title is visited
        self.sectionlevel = self.top_sectionlevel - 1

    def depart_document(self, node):
        # type: (nodes.Node) -> None
        pass

    def visit_start_of_file(self, node):
        # type: (nodes.Node) -> None
        self.curfilestack.append(node['docname'])
        # use default highlight settings for new file
        self.hlsettingstack.append(self.hlsettingstack[0])

    def collect_footnotes(self, node):
        # type: (nodes.Node) -> Dict[unicode, List[Union[collected_footnote, bool]]]
        def footnotes_under(n):
            # type: (nodes.Node) -> Iterator[nodes.Node]
            if isinstance(n, nodes.footnote):
                yield n
            else:
                for c in n.children:
                    if isinstance(c, addnodes.start_of_file):
                        continue
                    for k in footnotes_under(c):
                        yield k

        fnotes = {}  # type: Dict[unicode, List[Union[collected_footnote, bool]]]
        for fn in footnotes_under(node):
            num = fn.children[0].astext().strip()
            newnode = collected_footnote(*fn.children, number=num)
            fnotes[num] = [newnode, False]
        return fnotes

    def depart_start_of_file(self, node):
        # type: (nodes.Node) -> None
        self.curfilestack.pop()
        self.hlsettingstack.pop()

    def visit_highlightlang(self, node):
        # type: (nodes.Node) -> None
        self.hlsettingstack[-1] = [node['lang'], node['linenothreshold']]
        raise nodes.SkipNode

    def visit_section(self, node):
        # type: (nodes.Node) -> None
        if not self.this_is_the_title:
            self.sectionlevel += 1
        self.body.append('\n\n')

    def depart_section(self, node):
        # type: (nodes.Node) -> None
        self.sectionlevel = max(self.sectionlevel - 1,
                                self.top_sectionlevel - 1)

    def visit_problematic(self, node):
        # type: (nodes.Node) -> None
        self.body.append(r'{\color{red}\bfseries{}')

    def depart_problematic(self, node):
        # type: (nodes.Node) -> None
        self.body.append('}')

    def visit_topic(self, node):
        # type: (nodes.Node) -> None
        self.in_minipage = 1
        self.body.append('\n\\begin{sphinxShadowBox}\n')

    def depart_topic(self, node):
        # type: (nodes.Node) -> None
        self.in_minipage = 0
        self.body.append('\\end{sphinxShadowBox}\n')
    visit_sidebar = visit_topic
    depart_sidebar = depart_topic

    def visit_glossary(self, node):
        # type: (nodes.Node) -> None
        pass

    def depart_glossary(self, node):
        # type: (nodes.Node) -> None
        pass

    def visit_productionlist(self, node):
        # type: (nodes.Node) -> None
        self.body.append('\n\n\\begin{productionlist}\n')
        self.in_production_list = 1

    def depart_productionlist(self, node):
        # type: (nodes.Node) -> None
        self.body.append('\\end{productionlist}\n\n')
        self.in_production_list = 0

    def visit_production(self, node):
        # type: (nodes.Node) -> None
        if node['tokenname']:
            tn = node['tokenname']
            self.body.append(self.hypertarget('grammar-token-' + tn))
            self.body.append('\\production{%s}{' % self.encode(tn))
        else:
            self.body.append('\\productioncont{')

    def depart_production(self, node):
        # type: (nodes.Node) -> None
        self.body.append('}\n')

    def visit_transition(self, node):
        # type: (nodes.Node) -> None
        self.body.append(self.elements['transition'])

    def depart_transition(self, node):
        # type: (nodes.Node) -> None
        pass

    def visit_title(self, node):
        # type: (nodes.Node) -> None
        parent = node.parent
        if isinstance(parent, addnodes.seealso):
            # the environment already handles this
            raise nodes.SkipNode
        elif isinstance(parent, nodes.section):
            if self.this_is_the_title:
                if len(node.children) != 1 and not isinstance(node.children[0],
                                                              nodes.Text):
                    logger.warning(__('document title is not a single Text node'),
                                   location=(self.curfilestack[-1], node.line))
                if not self.elements['title']:
                    # text needs to be escaped since it is inserted into
                    # the output literally
                    self.elements['title'] = node.astext().translate(tex_escape_map)
                self.this_is_the_title = 0
                raise nodes.SkipNode
            else:
                short = ''
                if node.traverse(nodes.image):
                    short = ('[%s]' %
                             u' '.join(clean_astext(node).split()).translate(tex_escape_map))

                try:
                    self.body.append(r'\%s%s{' % (self.sectionnames[self.sectionlevel], short))
                except IndexError:
                    # just use "subparagraph", it's not numbered anyway
                    self.body.append(r'\%s%s{' % (self.sectionnames[-1], short))
                self.context.append('}\n' + self.hypertarget_to(node.parent))
        elif isinstance(parent, nodes.topic):
            self.body.append(r'\sphinxstyletopictitle{')
            self.context.append('}\n')
        elif isinstance(parent, nodes.sidebar):
            self.body.append(r'\sphinxstylesidebartitle{')
            self.context.append('}\n')
        elif isinstance(parent, nodes.Admonition):
            self.body.append('{')
            self.context.append('}\n')
        elif isinstance(parent, nodes.table):
            # Redirect body output until title is finished.
            self.pushbody([])
        else:
            logger.warning(__('encountered title node not in section, topic, table, '
                              'admonition or sidebar'),
                           location=(self.curfilestack[-1], node.line or ''))
            self.body.append('\\sphinxstyleothertitle{')
            self.context.append('}\n')
        self.in_title = 1

    def depart_title(self, node):
        # type: (nodes.Node) -> None
        self.in_title = 0
        if isinstance(node.parent, nodes.table):
            self.table.caption = self.popbody()
        else:
            self.body.append(self.context.pop())

    def visit_subtitle(self, node):
        # type: (nodes.Node) -> None
        if isinstance(node.parent, nodes.sidebar):
            self.body.append('\\sphinxstylesidebarsubtitle{')
            self.context.append('}\n')
        else:
            self.context.append('')

    def depart_subtitle(self, node):
        # type: (nodes.Node) -> None
        self.body.append(self.context.pop())

    def visit_desc(self, node):
        # type: (nodes.Node) -> None
        self.body.append('\n\n\\begin{fulllineitems}\n')
        if self.table:
            self.table.has_problematic = True

    def depart_desc(self, node):
        # type: (nodes.Node) -> None
        self.body.append('\n\\end{fulllineitems}\n\n')

    def _visit_signature_line(self, node):
        # type: (nodes.Node) -> None
        for child in node:
            if isinstance(child, addnodes.desc_parameterlist):
                self.body.append(r'\pysiglinewithargsret{')
                break
        else:
            self.body.append(r'\pysigline{')

    def _depart_signature_line(self, node):
        # type: (nodes.Node) -> None
        self.body.append('}')

    def visit_desc_signature(self, node):
        # type: (nodes.Node) -> None
        if node.parent['objtype'] != 'describe' and node['ids']:
            hyper = self.hypertarget(node['ids'][0])
        else:
            hyper = ''
        self.body.append(hyper)
        if not node.get('is_multiline'):
            self._visit_signature_line(node)
        else:
            self.body.append('%\n\\pysigstartmultiline\n')

    def depart_desc_signature(self, node):
        # type: (nodes.Node) -> None
        if not node.get('is_multiline'):
            self._depart_signature_line(node)
        else:
            self.body.append('%\n\\pysigstopmultiline')

    def visit_desc_signature_line(self, node):
        # type: (nodes.Node) -> None
        self._visit_signature_line(node)

    def depart_desc_signature_line(self, node):
        # type: (nodes.Node) -> None
        self._depart_signature_line(node)

    def visit_desc_addname(self, node):
        # type: (nodes.Node) -> None
        self.body.append(r'\sphinxcode{\sphinxupquote{')
        self.literal_whitespace += 1

    def depart_desc_addname(self, node):
        # type: (nodes.Node) -> None
        self.body.append('}}')
        self.literal_whitespace -= 1

    def visit_desc_type(self, node):
        # type: (nodes.Node) -> None
        pass

    def depart_desc_type(self, node):
        # type: (nodes.Node) -> None
        pass

    def visit_desc_returns(self, node):
        # type: (nodes.Node) -> None
        self.body.append(r'{ $\rightarrow$ ')

    def depart_desc_returns(self, node):
        # type: (nodes.Node) -> None
        self.body.append(r'}')

    def visit_desc_name(self, node):
        # type: (nodes.Node) -> None
        self.body.append(r'\sphinxbfcode{\sphinxupquote{')
        self.no_contractions += 1
        self.literal_whitespace += 1

    def depart_desc_name(self, node):
        # type: (nodes.Node) -> None
        self.body.append('}}')
        self.literal_whitespace -= 1
        self.no_contractions -= 1

    def visit_desc_parameterlist(self, node):
        # type: (nodes.Node) -> None
        # close name, open parameterlist
        self.body.append('}{')
        self.first_param = 1

    def depart_desc_parameterlist(self, node):
        # type: (nodes.Node) -> None
        # close parameterlist, open return annotation
        self.body.append('}{')

    def visit_desc_parameter(self, node):
        # type: (nodes.Node) -> None
        if not self.first_param:
            self.body.append(', ')
        else:
            self.first_param = 0
        if not node.hasattr('noemph'):
            self.body.append(r'\emph{')

    def depart_desc_parameter(self, node):
        # type: (nodes.Node) -> None
        if not node.hasattr('noemph'):
            self.body.append('}')

    def visit_desc_optional(self, node):
        # type: (nodes.Node) -> None
        self.body.append(r'\sphinxoptional{')

    def depart_desc_optional(self, node):
        # type: (nodes.Node) -> None
        self.body.append('}')

    def visit_desc_annotation(self, node):
        # type: (nodes.Node) -> None
        self.body.append(r'\sphinxbfcode{\sphinxupquote{')

    def depart_desc_annotation(self, node):
        # type: (nodes.Node) -> None
        self.body.append('}}')

    def visit_desc_content(self, node):
        # type: (nodes.Node) -> None
        if node.children and not isinstance(node.children[0], nodes.paragraph):
            # avoid empty desc environment which causes a formatting bug
            self.body.append('~')

    def depart_desc_content(self, node):
        # type: (nodes.Node) -> None
        pass

    def visit_seealso(self, node):
        # type: (nodes.Node) -> None
        self.body.append(u'\n\n\\sphinxstrong{%s:}\n\n' % admonitionlabels['seealso'])

    def depart_seealso(self, node):
        # type: (nodes.Node) -> None
        self.body.append("\n\n")

    def visit_rubric(self, node):
        # type: (nodes.Node) -> None
        if len(node.children) == 1 and node.children[0].astext() in \
           ('Footnotes', _('Footnotes')):
            raise nodes.SkipNode
        self.body.append('\\subsubsection*{')
        self.context.append('}\n')
        self.in_title = 1

    def depart_rubric(self, node):
        # type: (nodes.Node) -> None
        self.in_title = 0
        self.body.append(self.context.pop())

    def visit_footnote(self, node):
        # type: (nodes.Node) -> None
        self.in_footnote += 1
        if self.in_parsed_literal:
            self.body.append('\\begin{footnote}[%s]' % node[0].astext())
        else:
            self.body.append('%%\n\\begin{footnote}[%s]' % node[0].astext())
        self.body.append('\\sphinxAtStartFootnote\n')

    def depart_footnote(self, node):
        # type: (nodes.Node) -> None
        if self.in_parsed_literal:
            self.body.append('\\end{footnote}')
        else:
            self.body.append('%\n\\end{footnote}')
        self.in_footnote -= 1

    def visit_label(self, node):
        # type: (nodes.Node) -> None
        raise nodes.SkipNode

    def visit_tabular_col_spec(self, node):
        # type: (nodes.Node) -> None
        self.next_table_colspec = node['spec']
        raise nodes.SkipNode

    def visit_table(self, node):
        # type: (nodes.Node) -> None
        if self.table:
            raise UnsupportedError(
                '%s:%s: nested tables are not yet implemented.' %
                (self.curfilestack[-1], node.line or ''))
        self.table = Table(node)
        if self.next_table_colspec:
            self.table.colspec = '{%s}\n' % self.next_table_colspec
            if 'colwidths-given' in node.get('classes', []):
                logger.info('both tabularcolumns and :widths: option are given. '
                            ':widths: is ignored.', location=node)
        self.next_table_colspec = None

    def depart_table(self, node):
        # type: (nodes.Node) -> None
        labels = self.hypertarget_to(node)
        table_type = self.table.get_table_type()
        table = self.render(table_type + '.tex_t',
                            dict(table=self.table, labels=labels))
        self.body.append("\n\n")
        self.body.append(table)
        self.body.append("\n")

        self.table = None

    def visit_colspec(self, node):
        # type: (nodes.Node) -> None
        self.table.colcount += 1
        if 'colwidth' in node:
            self.table.colwidths.append(node['colwidth'])
        if 'stub' in node:
            self.table.stubs.append(self.table.colcount - 1)

    def depart_colspec(self, node):
        # type: (nodes.Node) -> None
        pass

    def visit_tgroup(self, node):
        # type: (nodes.Node) -> None
        pass

    def depart_tgroup(self, node):
        # type: (nodes.Node) -> None
        pass

    def visit_thead(self, node):
        # type: (nodes.Node) -> None
        # Redirect head output until header is finished.
        self.pushbody(self.table.header)

    def depart_thead(self, node):
        # type: (nodes.Node) -> None
        self.popbody()

    def visit_tbody(self, node):
        # type: (nodes.Node) -> None
        # Redirect body output until table is finished.
        self.pushbody(self.table.body)

    def depart_tbody(self, node):
        # type: (nodes.Node) -> None
        self.popbody()

    def visit_row(self, node):
        # type: (nodes.Node) -> None
        self.table.col = 0

        # fill columns if the row starts with the bottom of multirow cell
        while True:
            cell = self.table.cell(self.table.row, self.table.col)
            if cell is None:  # not a bottom of multirow cell
                break
            else:  # a bottom of multirow cell
                self.table.col += cell.width
                if cell.col:
                    self.body.append('&')
                if cell.width == 1:
                    # insert suitable strut for equalizing row heights in given multirow
                    self.body.append('\\sphinxtablestrut{%d}' % cell.cell_id)
                else:  # use \multicolumn for wide multirow cell
                    self.body.append('\\multicolumn{%d}{|l|}'
                                     '{\\sphinxtablestrut{%d}}' %
                                     (cell.width, cell.cell_id))

    def depart_row(self, node):
        # type: (nodes.Node) -> None
        self.body.append('\\\\\n')
        cells = [self.table.cell(self.table.row, i) for i in range(self.table.colcount)]
        underlined = [cell.row + cell.height == self.table.row + 1 for cell in cells]
        if all(underlined):
            self.body.append('\\hline')
        else:
            i = 0
            underlined.extend([False])  # sentinel
            while i < len(underlined):
                if underlined[i] is True:
                    j = underlined[i:].index(False)
                    self.body.append('\\cline{%d-%d}' % (i + 1, i + j))
                    i += j
                i += 1
        self.table.row += 1

    def visit_entry(self, node):
        # type: (nodes.Node) -> None
        if self.table.col > 0:
            self.body.append('&')
        self.table.add_cell(node.get('morerows', 0) + 1, node.get('morecols', 0) + 1)
        cell = self.table.cell()
        context = ''
        if cell.width > 1:
            if self.builder.config.latex_use_latex_multicolumn:
                if self.table.col == 0:
                    self.body.append('\\multicolumn{%d}{|l|}{%%\n' % cell.width)
                else:
                    self.body.append('\\multicolumn{%d}{l|}{%%\n' % cell.width)
                context = '}%\n'
            else:
                self.body.append('\\sphinxstartmulticolumn{%d}%%\n' % cell.width)
                context = '\\sphinxstopmulticolumn\n'
        if cell.height > 1:
            # \sphinxmultirow 2nd arg "cell_id" will serve as id for LaTeX macros as well
            self.body.append('\\sphinxmultirow{%d}{%d}{%%\n' % (cell.height, cell.cell_id))
            context = '}%\n' + context
        if cell.width > 1 or cell.height > 1:
            self.body.append('\\begin{varwidth}[t]{\\sphinxcolwidth{%d}{%d}}\n'
                             % (cell.width, self.table.colcount))
            context = ('\\par\n\\vskip-\\baselineskip'
                       '\\vbox{\\hbox{\\strut}}\\end{varwidth}%\n') + context
            self.needs_linetrimming = 1
        if len(node.traverse(nodes.paragraph)) >= 2:
            self.table.has_oldproblematic = True
        if isinstance(node.parent.parent, nodes.thead) or (cell.col in self.table.stubs):
            if len(node) == 1 and isinstance(node[0], nodes.paragraph) and node.astext() == '':
                pass
            else:
                self.body.append('\\sphinxstyletheadfamily ')
        if self.needs_linetrimming:
            self.pushbody([])
        self.context.append(context)

    def depart_entry(self, node):
        # type: (nodes.Node) -> None
        if self.needs_linetrimming:
            self.needs_linetrimming = 0
            body = self.popbody()

            # Remove empty lines from top of merged cell
            while body and body[0] == "\n":
                body.pop(0)
            self.body.extend(body)

        self.body.append(self.context.pop())

        cell = self.table.cell()
        self.table.col += cell.width

        # fill columns if next ones are a bottom of wide-multirow cell
        while True:
            nextcell = self.table.cell()
            if nextcell is None:  # not a bottom of multirow cell
                break
            else:  # a bottom part of multirow cell
                self.table.col += nextcell.width
                self.body.append('&')
                if nextcell.width == 1:
                    # insert suitable strut for equalizing row heights in multirow
                    # they also serve to clear colour panels which would hide the text
                    self.body.append('\\sphinxtablestrut{%d}' % nextcell.cell_id)
                else:
                    # use \multicolumn for wide multirow cell
                    self.body.append('\\multicolumn{%d}{l|}'
                                     '{\\sphinxtablestrut{%d}}' %
                                     (nextcell.width, nextcell.cell_id))

    def visit_acks(self, node):
        # type: (nodes.Node) -> None
        # this is a list in the source, but should be rendered as a
        # comma-separated list here
        self.body.append('\n\n')
        self.body.append(', '.join(n.astext()
                                   for n in node.children[0].children) + '.')
        self.body.append('\n\n')
        raise nodes.SkipNode

    def visit_bullet_list(self, node):
        # type: (nodes.Node) -> None
        if not self.compact_list:
            self.body.append('\\begin{itemize}\n')
        if self.table:
            self.table.has_problematic = True

    def depart_bullet_list(self, node):
        # type: (nodes.Node) -> None
        if not self.compact_list:
            self.body.append('\\end{itemize}\n')

    def visit_enumerated_list(self, node):
        # type: (nodes.Node) -> None
        def get_enumtype(node):
            # type: (nodes.Node) -> unicode
            enumtype = node.get('enumtype', 'arabic')
            if 'alpha' in enumtype and 26 < node.get('start', 0) + len(node):
                # fallback to arabic if alphabet counter overflows
                enumtype = 'arabic'

            return enumtype

        def get_nested_level(node):
            # type: (nodes.Node) -> int
            if node is None:
                return 0
            elif isinstance(node, nodes.enumerated_list):
                return get_nested_level(node.parent) + 1
            else:
                return get_nested_level(node.parent)

        enum = "enum%s" % toRoman(get_nested_level(node)).lower()
        enumnext = "enum%s" % toRoman(get_nested_level(node) + 1).lower()
        style = ENUMERATE_LIST_STYLE.get(get_enumtype(node))

        self.body.append('\\begin{enumerate}\n')
        self.body.append('\\def\\the%s{%s{%s}}\n' % (enum, style, enum))
        self.body.append('\\def\\label%s{%s\\the%s %s}\n' %
                         (enum, node['prefix'], enum, node['suffix']))
        self.body.append('\\makeatletter\\def\\p@%s{\\p@%s %s\\the%s %s}\\makeatother\n' %
                         (enumnext, enum, node['prefix'], enum, node['suffix']))
        if 'start' in node:
            self.body.append('\\setcounter{%s}{%d}\n' % (enum, node['start'] - 1))
        if self.table:
            self.table.has_problematic = True

    def depart_enumerated_list(self, node):
        # type: (nodes.Node) -> None
        self.body.append('\\end{enumerate}\n')

    def visit_list_item(self, node):
        # type: (nodes.Node) -> None
        # Append "{}" in case the next character is "[", which would break
        # LaTeX's list environment (no numbering and the "[" is not printed).
        self.body.append(r'\item {} ')

    def depart_list_item(self, node):
        # type: (nodes.Node) -> None
        self.body.append('\n')

    def visit_definition_list(self, node):
        # type: (nodes.Node) -> None
        self.body.append('\\begin{description}\n')
        if self.table:
            self.table.has_problematic = True

    def depart_definition_list(self, node):
        # type: (nodes.Node) -> None
        self.body.append('\\end{description}\n')

    def visit_definition_list_item(self, node):
        # type: (nodes.Node) -> None
        pass

    def depart_definition_list_item(self, node):
        # type: (nodes.Node) -> None
        pass

    def visit_term(self, node):
        # type: (nodes.Node) -> None
        self.in_term += 1
        ctx = ''  # type: unicode
        if node.get('ids'):
            ctx = '\\phantomsection'
            for node_id in node['ids']:
                ctx += self.hypertarget(node_id, anchor=False)
        ctx += '}] \\leavevmode'
        self.body.append('\\item[{')
        self.context.append(ctx)

    def depart_term(self, node):
        # type: (nodes.Node) -> None
        self.body.append(self.context.pop())
        self.in_term -= 1

    def visit_classifier(self, node):
        # type: (nodes.Node) -> None
        self.body.append('{[}')

    def depart_classifier(self, node):
        # type: (nodes.Node) -> None
        self.body.append('{]}')

    def visit_definition(self, node):
        # type: (nodes.Node) -> None
        pass

    def depart_definition(self, node):
        # type: (nodes.Node) -> None
        self.body.append('\n')

    def visit_field_list(self, node):
        # type: (nodes.Node) -> None
        self.body.append('\\begin{quote}\\begin{description}\n')
        if self.table:
            self.table.has_problematic = True

    def depart_field_list(self, node):
        # type: (nodes.Node) -> None
        self.body.append('\\end{description}\\end{quote}\n')

    def visit_field(self, node):
        # type: (nodes.Node) -> None
        pass

    def depart_field(self, node):
        # type: (nodes.Node) -> None
        pass

    visit_field_name = visit_term
    depart_field_name = depart_term

    visit_field_body = visit_definition
    depart_field_body = depart_definition

    def visit_paragraph(self, node):
        # type: (nodes.Node) -> None
        index = node.parent.index(node)
        if (index > 0 and isinstance(node.parent, nodes.compound) and
                not isinstance(node.parent[index - 1], nodes.paragraph) and
                not isinstance(node.parent[index - 1], nodes.compound)):
            # insert blank line, if the paragraph follows a non-paragraph node in a compound
            self.body.append('\\noindent\n')
        elif index == 1 and isinstance(node.parent, (nodes.footnote, footnotetext)):
            # don't insert blank line, if the paragraph is second child of a footnote
            # (first one is label node)
            pass
        else:
            self.body.append('\n')

    def depart_paragraph(self, node):
        # type: (nodes.Node) -> None
        self.body.append('\n')

    def visit_centered(self, node):
        # type: (nodes.Node) -> None
        self.body.append('\n\\begin{center}')
        if self.table:
            self.table.has_problematic = True

    def depart_centered(self, node):
        # type: (nodes.Node) -> None
        self.body.append('\n\\end{center}')

    def visit_hlist(self, node):
        # type: (nodes.Node) -> None
        # for now, we don't support a more compact list format
        # don't add individual itemize environments, but one for all columns
        self.compact_list += 1
        self.body.append('\\begin{itemize}\\setlength{\\itemsep}{0pt}'
                         '\\setlength{\\parskip}{0pt}\n')
        if self.table:
            self.table.has_problematic = True

    def depart_hlist(self, node):
        # type: (nodes.Node) -> None
        self.compact_list -= 1
        self.body.append('\\end{itemize}\n')

    def visit_hlistcol(self, node):
        # type: (nodes.Node) -> None
        pass

    def depart_hlistcol(self, node):
        # type: (nodes.Node) -> None
        pass

    def latex_image_length(self, width_str):
        # type: (nodes.Node) -> unicode
        try:
            return rstdim_to_latexdim(width_str)
        except ValueError:
            logger.warning(__('dimension unit %s is invalid. Ignored.'), width_str)
            return None

    def is_inline(self, node):
        # type: (nodes.Node) -> bool
        """Check whether a node represents an inline element."""
        return isinstance(node.parent, nodes.TextElement)

    def visit_image(self, node):
        # type: (nodes.Node) -> None
        attrs = node.attributes
        pre = []    # type: List[unicode]
                    # in reverse order
        post = []   # type: List[unicode]
        include_graphics_options = []
        is_inline = self.is_inline(node)
        if 'width' in attrs:
            w = self.latex_image_length(attrs['width'])
            if w:
                include_graphics_options.append('width=%s' % w)
        if 'height' in attrs:
            h = self.latex_image_length(attrs['height'])
            if h:
                include_graphics_options.append('height=%s' % h)
        if 'scale' in attrs:
            if include_graphics_options:
                # unfortunately passing "height=1cm,scale=2.0" to \includegraphics
                # does not result in a height of 2cm. We must scale afterwards.
                pre.append('\\scalebox{%f}{' % (attrs['scale'] / 100.0,))
                post.append('}')
            else:
                # if no "width" nor "height", \sphinxincludegraphics will fit
                # to the available text width if oversized after rescaling.
                include_graphics_options.append('scale=%s'
                                                % (float(attrs['scale']) / 100.0))
        if 'align' in attrs:
            align_prepost = {
                # By default latex aligns the top of an image.
                (1, 'top'): ('', ''),
                (1, 'middle'): ('\\raisebox{-0.5\\height}{', '}'),
                (1, 'bottom'): ('\\raisebox{-\\height}{', '}'),
                (0, 'center'): ('{\\hspace*{\\fill}', '\\hspace*{\\fill}}'),
                # These 2 don't exactly do the right thing.  The image should
                # be floated alongside the paragraph.  See
                # https://www.w3.org/TR/html4/struct/objects.html#adef-align-IMG
                (0, 'left'): ('{', '\\hspace*{\\fill}}'),
                (0, 'right'): ('{\\hspace*{\\fill}', '}'),
            }
            try:
                pre.append(align_prepost[is_inline, attrs['align']][0])
                post.append(align_prepost[is_inline, attrs['align']][1])
            except KeyError:
                pass
        if self.in_parsed_literal:
            pre.append('{\\sphinxunactivateextrasandspace ')
            post.append('}')
        if not is_inline:
            pre.append('\n\\noindent')
            post.append('\n')
        pre.reverse()
        if node['uri'] in self.builder.images:
            uri = self.builder.images[node['uri']]
        else:
            # missing image!
            if self.ignore_missing_images:
                return
            uri = node['uri']
        if uri.find('://') != -1:
            # ignore remote images
            return
        self.body.extend(pre)
        options = ''
        if include_graphics_options:
            options = '[%s]' % ','.join(include_graphics_options)
        base, ext = path.splitext(uri)
        if self.in_title and base:
            # Lowercase tokens forcely because some fncychap themes capitalize
            # the options of \sphinxincludegraphics unexpectly (ex. WIDTH=...).
            self.body.append('\\lowercase{\\sphinxincludegraphics%s}{{%s}%s}' %
                             (options, base, ext))
        else:
            self.body.append('\\sphinxincludegraphics%s{{%s}%s}' %
                             (options, base, ext))
        self.body.extend(post)

    def depart_image(self, node):
        # type: (nodes.Node) -> None
        pass

    def visit_figure(self, node):
        # type: (nodes.Node) -> None
        labels = self.hypertarget_to(node)
        if self.table:
            # TODO: support align option
            if 'width' in node:
                length = self.latex_image_length(node['width'])
                if length:
                    self.body.append('\\begin{sphinxfigure-in-table}[%s]\n'
                                     '\\centering\n' % length)
            else:
                self.body.append('\\begin{sphinxfigure-in-table}\n\\centering\n')
            if any(isinstance(child, nodes.caption) for child in node):
                self.body.append('\\capstart')
            self.context.append(labels + '\\end{sphinxfigure-in-table}\\relax\n')
        elif node.get('align', '') in ('left', 'right'):
            length = None
            if 'width' in node:
                length = self.latex_image_length(node['width'])
            elif 'width' in node[0]:
                length = self.latex_image_length(node[0]['width'])
            self.body.append('\\begin{wrapfigure}{%s}{%s}\n\\centering' %
                             (node['align'] == 'right' and 'r' or 'l', length or '0pt'))
            self.context.append(labels + '\\end{wrapfigure}\n')
        elif self.in_minipage:
            self.body.append('\n\\begin{center}')
            self.context.append('\\end{center}\n')
        else:
            self.body.append('\n\\begin{figure}[%s]\n\\centering\n' %
                             self.elements['figure_align'])
            if any(isinstance(child, nodes.caption) for child in node):
                self.body.append('\\capstart\n')
            self.context.append(labels + '\\end{figure}\n')

    def depart_figure(self, node):
        # type: (nodes.Node) -> None
        self.body.append(self.context.pop())

    def visit_caption(self, node):
        # type: (nodes.Node) -> None
        self.in_caption += 1
        if isinstance(node.parent, captioned_literal_block):
            self.body.append('\\sphinxSetupCaptionForVerbatim{')
        elif self.in_minipage and isinstance(node.parent, nodes.figure):
            self.body.append('\\captionof{figure}{')
        elif self.table and node.parent.tagname == 'figure':
            self.body.append('\\sphinxfigcaption{')
        else:
            self.body.append('\\caption{')

    def depart_caption(self, node):
        # type: (nodes.Node) -> None
        self.body.append('}')
        self.in_caption -= 1

    def visit_legend(self, node):
        # type: (nodes.Node) -> None
        self.body.append('\n\\begin{sphinxlegend}')

    def depart_legend(self, node):
        # type: (nodes.Node) -> None
        self.body.append('\\end{sphinxlegend}\n')

    def visit_admonition(self, node):
        # type: (nodes.Node) -> None
        self.body.append('\n\\begin{sphinxadmonition}{note}')

    def depart_admonition(self, node):
        # type: (nodes.Node) -> None
        self.body.append('\\end{sphinxadmonition}\n')

    def _make_visit_admonition(name):
        # type: (unicode) -> Callable[[LaTeXTranslator, nodes.Node], None]
        def visit_admonition(self, node):
            # type: (nodes.Node) -> None
            self.body.append(u'\n\\begin{sphinxadmonition}{%s}{%s:}' %
                             (name, admonitionlabels[name]))
        return visit_admonition

    def _depart_named_admonition(self, node):
        # type: (nodes.Node) -> None
        self.body.append('\\end{sphinxadmonition}\n')

    visit_attention = _make_visit_admonition('attention')
    depart_attention = _depart_named_admonition
    visit_caution = _make_visit_admonition('caution')
    depart_caution = _depart_named_admonition
    visit_danger = _make_visit_admonition('danger')
    depart_danger = _depart_named_admonition
    visit_error = _make_visit_admonition('error')
    depart_error = _depart_named_admonition
    visit_hint = _make_visit_admonition('hint')
    depart_hint = _depart_named_admonition
    visit_important = _make_visit_admonition('important')
    depart_important = _depart_named_admonition
    visit_note = _make_visit_admonition('note')
    depart_note = _depart_named_admonition
    visit_tip = _make_visit_admonition('tip')
    depart_tip = _depart_named_admonition
    visit_warning = _make_visit_admonition('warning')
    depart_warning = _depart_named_admonition

    def visit_versionmodified(self, node):
        # type: (nodes.Node) -> None
        pass

    def depart_versionmodified(self, node):
        # type: (nodes.Node) -> None
        pass

    def visit_target(self, node):
        # type: (nodes.Node) -> None
        def add_target(id):
            # type: (unicode) -> None
            # indexing uses standard LaTeX index markup, so the targets
            # will be generated differently
            if id.startswith('index-'):
                return

            # equations also need no extra blank line nor hypertarget
            # TODO: fix this dependency on mathbase extension internals
            if id.startswith('equation-'):
                return

            # insert blank line, if the target follows a paragraph node
            index = node.parent.index(node)
            if index > 0 and isinstance(node.parent[index - 1], nodes.paragraph):
                self.body.append('\n')

            # do not generate \phantomsection in \section{}
            anchor = not self.in_title
            self.body.append(self.hypertarget(id, anchor=anchor))

        # skip if visitor for next node supports hyperlink
        domain = self.builder.env.get_domain('std')
        next_node = node.next_node(ascend=True)
        if isinstance(next_node, HYPERLINK_SUPPORT_NODES):
            return
        elif domain.get_enumerable_node_type(next_node) and domain.get_numfig_title(next_node):
            return

        if 'refuri' in node:
            return
        if node.get('refid'):
            add_target(node['refid'])
        for id in node['ids']:
            add_target(id)

    def depart_target(self, node):
        # type: (nodes.Node) -> None
        pass

    def visit_attribution(self, node):
        # type: (nodes.Node) -> None
        self.body.append('\n\\begin{flushright}\n')
        self.body.append('---')

    def depart_attribution(self, node):
        # type: (nodes.Node) -> None
        self.body.append('\n\\end{flushright}\n')

    def visit_index(self, node, scre=re.compile(r';\s*')):
        # type: (nodes.Node, Pattern) -> None
        def escape(value):
            value = self.encode(value)
            value = value.replace(r'\{', r'\sphinxleftcurlybrace{}')
            value = value.replace(r'\}', r'\sphinxrightcurlybrace{}')
            value = value.replace('"', '""')
            value = value.replace('@', '"@')
            value = value.replace('!', '"!')
            return value

        if not node.get('inline', True):
            self.body.append('\n')
        entries = node['entries']
        for type, string, tid, ismain, key_ in entries:
            m = ''
            if ismain:
                m = '|textbf'
            try:
                if type == 'single':
                    p = scre.sub('!', escape(string))
                    self.body.append(r'\index{%s%s}' % (p, m))
                elif type == 'pair':
                    p1, p2 = [escape(x) for x in split_into(2, 'pair', string)]
                    self.body.append(r'\index{%s!%s%s}\index{%s!%s%s}' %
                                     (p1, p2, m, p2, p1, m))
                elif type == 'triple':
                    p1, p2, p3 = [escape(x) for x in split_into(3, 'triple', string)]
                    self.body.append(
                        r'\index{%s!%s %s%s}\index{%s!%s, %s%s}'
                        r'\index{%s!%s %s%s}' %
                        (p1, p2, p3, m, p2, p3, p1, m, p3, p1, p2, m))
                elif type == 'see':
                    p1, p2 = [escape(x) for x in split_into(2, 'see', string)]
                    self.body.append(r'\index{%s|see{%s}}' % (p1, p2))
                elif type == 'seealso':
                    p1, p2 = [escape(x) for x in split_into(2, 'seealso', string)]
                    self.body.append(r'\index{%s|see{%s}}' % (p1, p2))
                else:
                    logger.warning(__('unknown index entry type %s found'), type)
            except ValueError as err:
                logger.warning(str(err))
        if not node.get('inline', True):
            self.body.append('\\ignorespaces ')
        raise nodes.SkipNode

    def visit_raw(self, node):
        # type: (nodes.Node) -> None
        if not self.is_inline(node):
            self.body.append('\n')
        if 'latex' in node.get('format', '').split():
            self.body.append(node.astext())
        if not self.is_inline(node):
            self.body.append('\n')
        raise nodes.SkipNode

    def visit_reference(self, node):
        # type: (nodes.Node) -> None
        if not self.in_title:
            for id in node.get('ids'):
                anchor = not self.in_caption
                self.body += self.hypertarget(id, anchor=anchor)
        uri = node.get('refuri', '')
        if not uri and node.get('refid'):
            uri = '%' + self.curfilestack[-1] + '#' + node['refid']
        if self.in_title or not uri:
            self.context.append('')
        elif uri.startswith('#'):
            # references to labels in the same document
            id = self.curfilestack[-1] + ':' + uri[1:]
            self.body.append(self.hyperlink(id))
            self.body.append(r'\emph{')
            if self.builder.config.latex_show_pagerefs and not \
                    self.in_production_list:
                self.context.append('}}} (%s)' % self.hyperpageref(id))
            else:
                self.context.append('}}}')
        elif uri.startswith('%'):
            # references to documents or labels inside documents
            hashindex = uri.find('#')
            if hashindex == -1:
                # reference to the document
                id = uri[1:] + '::doc'
            else:
                # reference to a label
                id = uri[1:].replace('#', ':')
            self.body.append(self.hyperlink(id))
            if len(node) and hasattr(node[0], 'attributes') and \
               'std-term' in node[0].get('classes', []):
                # don't add a pageref for glossary terms
                self.context.append('}}}')
                # mark up as termreference
                self.body.append(r'\sphinxtermref{')
            else:
                self.body.append(r'\sphinxcrossref{')
                if self.builder.config.latex_show_pagerefs and not \
                   self.in_production_list:
                    self.context.append('}}} (%s)' % self.hyperpageref(id))
                else:
                    self.context.append('}}}')
        else:
            if len(node) == 1 and uri == node[0]:
                if node.get('nolinkurl'):
                    self.body.append('\\sphinxnolinkurl{%s}' % self.encode_uri(uri))
                else:
                    self.body.append('\\sphinxurl{%s}' % self.encode_uri(uri))
                raise nodes.SkipNode
            else:
                self.body.append('\\sphinxhref{%s}{' % self.encode_uri(uri))
                self.context.append('}')

    def depart_reference(self, node):
        # type: (nodes.Node) -> None
        self.body.append(self.context.pop())

    def visit_number_reference(self, node):
        # type: (nodes.Node) -> None
        if node.get('refid'):
            id = self.curfilestack[-1] + ':' + node['refid']
        else:
            id = node.get('refuri', '')[1:].replace('#', ':')

        title = node.get('title', '%s')
        title = text_type(title).translate(tex_escape_map).replace('\\%s', '%s')
        if '\\{name\\}' in title or '\\{number\\}' in title:
            # new style format (cf. "Fig.%{number}")
            title = title.replace('\\{name\\}', '{name}').replace('\\{number\\}', '{number}')
            text = escape_abbr(title).format(name='\\nameref{%s}' % self.idescape(id),
                                             number='\\ref{%s}' % self.idescape(id))
        else:
            # old style format (cf. "Fig.%{number}")
            text = escape_abbr(title) % ('\\ref{%s}' % self.idescape(id))
        hyperref = '\\hyperref[%s]{%s}' % (self.idescape(id), text)
        self.body.append(hyperref)

        raise nodes.SkipNode

    def visit_download_reference(self, node):
        # type: (nodes.Node) -> None
        pass

    def depart_download_reference(self, node):
        # type: (nodes.Node) -> None
        pass

    def visit_pending_xref(self, node):
        # type: (nodes.Node) -> None
        pass

    def depart_pending_xref(self, node):
        # type: (nodes.Node) -> None
        pass

    def visit_emphasis(self, node):
        # type: (nodes.Node) -> None
        self.body.append(r'\sphinxstyleemphasis{')

    def depart_emphasis(self, node):
        # type: (nodes.Node) -> None
        self.body.append('}')

    def visit_literal_emphasis(self, node):
        # type: (nodes.Node) -> None
        self.body.append(r'\sphinxstyleliteralemphasis{\sphinxupquote{')
        self.no_contractions += 1

    def depart_literal_emphasis(self, node):
        # type: (nodes.Node) -> None
        self.body.append('}}')
        self.no_contractions -= 1

    def visit_strong(self, node):
        # type: (nodes.Node) -> None
        self.body.append(r'\sphinxstylestrong{')

    def depart_strong(self, node):
        # type: (nodes.Node) -> None
        self.body.append('}')

    def visit_literal_strong(self, node):
        # type: (nodes.Node) -> None
        self.body.append(r'\sphinxstyleliteralstrong{\sphinxupquote{')
        self.no_contractions += 1

    def depart_literal_strong(self, node):
        # type: (nodes.Node) -> None
        self.body.append('}}')
        self.no_contractions -= 1

    def visit_abbreviation(self, node):
        # type: (nodes.Node) -> None
        abbr = node.astext()
        self.body.append(r'\sphinxstyleabbreviation{')
        # spell out the explanation once
        if node.hasattr('explanation') and abbr not in self.handled_abbrs:
            self.context.append('} (%s)' % self.encode(node['explanation']))
            self.handled_abbrs.add(abbr)
        else:
            self.context.append('}')

    def depart_abbreviation(self, node):
        # type: (nodes.Node) -> None
        self.body.append(self.context.pop())

    def visit_manpage(self, node):
        # type: (nodes.Node) -> Any
        return self.visit_literal_emphasis(node)

    def depart_manpage(self, node):
        # type: (nodes.Node) -> Any
        return self.depart_literal_emphasis(node)

    def visit_title_reference(self, node):
        # type: (nodes.Node) -> None
        self.body.append(r'\sphinxtitleref{')

    def depart_title_reference(self, node):
        # type: (nodes.Node) -> None
        self.body.append('}')

    def visit_thebibliography(self, node):
        # type: (nodes.Node) -> None
        longest_label = max((subnode[0].astext() for subnode in node), key=len)
        if len(longest_label) > MAX_CITATION_LABEL_LENGTH:
            # adjust max width of citation labels not to break the layout
            longest_label = longest_label[:MAX_CITATION_LABEL_LENGTH]

        self.body.append(u'\n\\begin{sphinxthebibliography}{%s}\n' %
                         self.encode(longest_label))

    def depart_thebibliography(self, node):
        # type: (nodes.Node) -> None
        self.body.append(u'\\end{sphinxthebibliography}\n')

    def visit_citation(self, node):
        # type: (nodes.Node) -> None
        label = node[0].astext()
        self.body.append(u'\\bibitem[%s]{%s:%s}' %
                         (self.encode(label), node['docname'], node['ids'][0]))

    def depart_citation(self, node):
        # type: (nodes.Node) -> None
        pass

    def visit_citation_reference(self, node):
        # type: (nodes.Node) -> None
        if self.in_title:
            pass
        else:
            self.body.append('\\sphinxcite{%s:%s}' % (node['docname'], node['refname']))
            raise nodes.SkipNode

    def depart_citation_reference(self, node):
        # type: (nodes.Node) -> None
        pass

    def visit_literal(self, node):
        # type: (nodes.Node) -> None
        self.no_contractions += 1
        if self.in_title:
            self.body.append(r'\sphinxstyleliteralintitle{\sphinxupquote{')
        else:
            self.body.append(r'\sphinxcode{\sphinxupquote{')

    def depart_literal(self, node):
        # type: (nodes.Node) -> None
        self.no_contractions -= 1
        self.body.append('}}')

    def visit_footnote_reference(self, node):
        # type: (nodes.Node) -> None
        raise nodes.SkipNode

    def visit_footnotemark(self, node):
        # type: (nodes.Node) -> None
        self.body.append('\\sphinxfootnotemark[')

    def depart_footnotemark(self, node):
        # type: (nodes.Node) -> None
        self.body.append(']')

    def visit_footnotetext(self, node):
        # type: (nodes.Node) -> None
        number = node[0].astext()
        self.body.append('%%\n\\begin{footnotetext}[%s]'
                         '\\sphinxAtStartFootnote\n' % number)

    def depart_footnotetext(self, node):
        # type: (nodes.Node) -> None
        # the \ignorespaces in particular for after table header use
        self.body.append('%\n\\end{footnotetext}\\ignorespaces ')

    def visit_captioned_literal_block(self, node):
        # type: (nodes.Node) -> None
        pass

    def depart_captioned_literal_block(self, node):
        # type: (nodes.Node) -> None
        pass

    def visit_literal_block(self, node):
        # type: (nodes.Node) -> None
        if node.rawsource != node.astext():
            # most probably a parsed-literal block -- don't highlight
            self.in_parsed_literal += 1
            self.body.append('\\begin{sphinxalltt}\n')
        else:
            labels = self.hypertarget_to(node)
            if isinstance(node.parent, captioned_literal_block):
                labels += self.hypertarget_to(node.parent)
            if labels and not self.in_footnote:
                self.body.append('\n\\def\\sphinxLiteralBlockLabel{' + labels + '}')

            code = node.astext()
            lang = self.hlsettingstack[-1][0]
            linenos = code.count('\n') >= self.hlsettingstack[-1][1] - 1
            highlight_args = node.get('highlight_args', {})
            hllines = '\\fvset{hllines={, %s,}}%%' %\
                      str(highlight_args.get('hl_lines', []))[1:-1]
            if 'language' in node:
                # code-block directives
                lang = node['language']
                highlight_args['force'] = True
            if 'linenos' in node:
                linenos = node['linenos']
            if lang is self.hlsettingstack[0][0]:
                # only pass highlighter options for original language
                opts = self.builder.config.highlight_options
            else:
                opts = {}

            hlcode = self.highlighter.highlight_block(
                code, lang, opts=opts, linenos=linenos,
                location=(self.curfilestack[-1], node.line), **highlight_args
            )
            # workaround for Unicode issue
            hlcode = hlcode.replace(u'€', u'@texteuro[]')
            if self.in_footnote:
                self.body.append('\n\\sphinxSetupCodeBlockInFootnote')
                hlcode = hlcode.replace('\\begin{Verbatim}',
                                        '\\begin{sphinxVerbatim}')
            # if in table raise verbatim flag to avoid "tabulary" environment
            # and opt for sphinxVerbatimintable to handle caption & long lines
            elif self.table:
                self.table.has_problematic = True
                self.table.has_verbatim = True
                hlcode = hlcode.replace('\\begin{Verbatim}',
                                        '\\begin{sphinxVerbatimintable}')
            else:
                hlcode = hlcode.replace('\\begin{Verbatim}',
                                        '\\begin{sphinxVerbatim}')
            # get consistent trailer
            hlcode = hlcode.rstrip()[:-14]  # strip \end{Verbatim}
            if self.table and not self.in_footnote:
                hlcode += '\\end{sphinxVerbatimintable}'
            else:
                hlcode += '\\end{sphinxVerbatim}'
            self.body.append('\n' + hllines + '\n' + hlcode + '\n')
            raise nodes.SkipNode

    def depart_literal_block(self, node):
        # type: (nodes.Node) -> None
        self.body.append('\n\\end{sphinxalltt}\n')
        self.in_parsed_literal -= 1
    visit_doctest_block = visit_literal_block
    depart_doctest_block = depart_literal_block

    def visit_line(self, node):
        # type: (nodes.Node) -> None
        self.body.append('\\item[] ')

    def depart_line(self, node):
        # type: (nodes.Node) -> None
        self.body.append('\n')

    def visit_line_block(self, node):
        # type: (nodes.Node) -> None
        if isinstance(node.parent, nodes.line_block):
            self.body.append('\\item[]\n'
                             '\\begin{DUlineblock}{\\DUlineblockindent}\n')
        else:
            self.body.append('\n\\begin{DUlineblock}{0em}\n')
        if self.table:
            self.table.has_problematic = True

    def depart_line_block(self, node):
        # type: (nodes.Node) -> None
        self.body.append('\\end{DUlineblock}\n')

    def visit_block_quote(self, node):
        # type: (nodes.Node) -> None
        # If the block quote contains a single object and that object
        # is a list, then generate a list not a block quote.
        # This lets us indent lists.
        done = 0
        if len(node.children) == 1:
            child = node.children[0]
            if isinstance(child, nodes.bullet_list) or \
                    isinstance(child, nodes.enumerated_list):
                done = 1
        if not done:
            self.body.append('\\begin{quote}\n')
            if self.table:
                self.table.has_problematic = True

    def depart_block_quote(self, node):
        # type: (nodes.Node) -> None
        done = 0
        if len(node.children) == 1:
            child = node.children[0]
            if isinstance(child, nodes.bullet_list) or \
                    isinstance(child, nodes.enumerated_list):
                done = 1
        if not done:
            self.body.append('\\end{quote}\n')

    # option node handling copied from docutils' latex writer

    def visit_option(self, node):
        # type: (nodes.Node) -> None
        if self.context[-1]:
            # this is not the first option
            self.body.append(', ')

    def depart_option(self, node):
        # type: (nodes.Node) -> None
        # flag that the first option is done.
        self.context[-1] += 1

    def visit_option_argument(self, node):
        # type: (nodes.Node) -> None
        """The delimiter betweeen an option and its argument."""
        self.body.append(node.get('delimiter', ' '))

    def depart_option_argument(self, node):
        # type: (nodes.Node) -> None
        pass

    def visit_option_group(self, node):
        # type: (nodes.Node) -> None
        self.body.append('\\item [')
        # flag for first option
        self.context.append(0)

    def depart_option_group(self, node):
        # type: (nodes.Node) -> None
        self.context.pop()  # the flag
        self.body.append('] ')

    def visit_option_list(self, node):
        # type: (nodes.Node) -> None
        self.body.append('\\begin{optionlist}{3cm}\n')
        if self.table:
            self.table.has_problematic = True

    def depart_option_list(self, node):
        # type: (nodes.Node) -> None
        self.body.append('\\end{optionlist}\n')

    def visit_option_list_item(self, node):
        # type: (nodes.Node) -> None
        pass

    def depart_option_list_item(self, node):
        # type: (nodes.Node) -> None
        pass

    def visit_option_string(self, node):
        # type: (nodes.Node) -> None
        ostring = node.astext()
        self.no_contractions += 1
        self.body.append(self.encode(ostring))
        self.no_contractions -= 1
        raise nodes.SkipNode

    def visit_description(self, node):
        # type: (nodes.Node) -> None
        self.body.append(' ')

    def depart_description(self, node):
        # type: (nodes.Node) -> None
        pass

    def visit_superscript(self, node):
        # type: (nodes.Node) -> None
        self.body.append('$^{\\text{')

    def depart_superscript(self, node):
        # type: (nodes.Node) -> None
        self.body.append('}}$')

    def visit_subscript(self, node):
        # type: (nodes.Node) -> None
        self.body.append('$_{\\text{')

    def depart_subscript(self, node):
        # type: (nodes.Node) -> None
        self.body.append('}}$')

    def visit_inline(self, node):
        # type: (nodes.Node) -> None
        classes = node.get('classes', [])
        if classes in [['menuselection']]:
            self.body.append(r'\sphinxmenuselection{')
            self.context.append('}')
        elif classes in [['guilabel']]:
            self.body.append(r'\sphinxguilabel{')
            self.context.append('}')
        elif classes in [['accelerator']]:
            self.body.append(r'\sphinxaccelerator{')
            self.context.append('}')
        elif classes and not self.in_title:
            self.body.append(r'\DUrole{%s}{' % ','.join(classes))
            self.context.append('}')
        else:
            self.context.append('')

    def depart_inline(self, node):
        # type: (nodes.Node) -> None
        self.body.append(self.context.pop())

    def visit_generated(self, node):
        # type: (nodes.Node) -> None
        pass

    def depart_generated(self, node):
        # type: (nodes.Node) -> None
        pass

    def visit_compound(self, node):
        # type: (nodes.Node) -> None
        pass

    def depart_compound(self, node):
        # type: (nodes.Node) -> None
        pass

    def visit_container(self, node):
        # type: (nodes.Node) -> None
        pass

    def depart_container(self, node):
        # type: (nodes.Node) -> None
        pass

    def visit_decoration(self, node):
        # type: (nodes.Node) -> None
        pass

    def depart_decoration(self, node):
        # type: (nodes.Node) -> None
        pass

    # docutils-generated elements that we don't support

    def visit_header(self, node):
        # type: (nodes.Node) -> None
        raise nodes.SkipNode

    def visit_footer(self, node):
        # type: (nodes.Node) -> None
        raise nodes.SkipNode

    def visit_docinfo(self, node):
        # type: (nodes.Node) -> None
        raise nodes.SkipNode

    # text handling

    def encode(self, text):
        # type: (unicode) -> unicode
        text = text_type(text).translate(tex_escape_map)
        if self.literal_whitespace:
            # Insert a blank before the newline, to avoid
            # ! LaTeX Error: There's no line here to end.
            text = text.replace(u'\n', u'~\\\\\n').replace(u' ', u'~')
        if self.no_contractions:
            text = text.replace('--', u'-{-}')
            text = text.replace("''", u"'{'}")
        return text

    def encode_uri(self, text):
        # type: (unicode) -> unicode
        # in \href, the tilde is allowed and must be represented literally
        return self.encode(text).replace('\\textasciitilde{}', '~')

    def visit_Text(self, node):
        # type: (nodes.Node) -> None
        text = self.encode(node.astext())
        self.body.append(text)

    def depart_Text(self, node):
        # type: (nodes.Node) -> None
        pass

    def visit_comment(self, node):
        # type: (nodes.Node) -> None
        raise nodes.SkipNode

    def visit_meta(self, node):
        # type: (nodes.Node) -> None
        # only valid for HTML
        raise nodes.SkipNode

    def visit_system_message(self, node):
        # type: (nodes.Node) -> None
        pass

    def depart_system_message(self, node):
        # type: (nodes.Node) -> None
        self.body.append('\n')

    def visit_math(self, node):
        # type: (nodes.Node) -> None
        if self.in_title:
            self.body.append(r'\protect\(%s\protect\)' % node.astext())
        else:
            self.body.append(r'\(%s\)' % node.astext())
        raise nodes.SkipNode

    def visit_math_block(self, node):
        # type: (nodes.Node) -> None
        if node.get('label'):
            label = "equation:%s:%s" % (node['docname'], node['label'])
        else:
            label = None

        if node.get('nowrap'):
            if label:
                self.body.append(r'\label{%s}' % label)
            self.body.append(node.astext())
        else:
            def is_equation(part):
                # type: (unicode) -> unicode
                return part.strip()

            from sphinx.ext.mathbase import wrap_displaymath
            self.body.append(wrap_displaymath(node.astext(), label,
                                              self.builder.config.math_number_all))
        raise nodes.SkipNode

    def visit_math_reference(self, node):
        # type: (nodes.Node) -> None
        label = "equation:%s:%s" % (node['docname'], node['target'])
        eqref_format = self.builder.config.math_eqref_format
        if eqref_format:
            try:
                ref = r'\ref{%s}' % label
                self.body.append(eqref_format.format(number=ref))
            except KeyError as exc:
                logger.warning(__('Invalid math_eqref_format: %r'), exc,
                               location=node)
                self.body.append(r'\eqref{%s}' % label)
        else:
            self.body.append(r'\eqref{%s}' % label)

    def depart_math_reference(self, node):
        # type: (nodes.Node) -> None
        pass

    def unknown_visit(self, node):
        # type: (nodes.Node) -> None
        raise NotImplementedError('Unknown node: ' + node.__class__.__name__)

    # --------- METHODS FOR COMPATIBILITY --------------------------------------

    @property
    def bibitems(self):
        # type: () -> List[List[unicode]]
        warnings.warn('LaTeXTranslator.bibitems() is deprecated.',
                      RemovedInSphinx30Warning)
        return []

    @property
    def in_container_literal_block(self):
        # type: () -> int
        warnings.warn('LaTeXTranslator.in_container_literal_block is deprecated.',
                      RemovedInSphinx30Warning)
        return 0

    @property
    def next_section_ids(self):
        # type: () -> Set[unicode]
        warnings.warn('LaTeXTranslator.next_section_ids is deprecated.',
                      RemovedInSphinx30Warning)
        return set()

    @property
    def next_hyperlink_ids(self):
        # type: () -> Dict
        warnings.warn('LaTeXTranslator.next_hyperlink_ids is deprecated.',
                      RemovedInSphinx30Warning)
        return {}

    def push_hyperlink_ids(self, figtype, ids):
        # type: (unicode, Set[unicode]) -> None
        warnings.warn('LaTeXTranslator.push_hyperlink_ids() is deprecated.',
                      RemovedInSphinx30Warning)
        pass

    def pop_hyperlink_ids(self, figtype):
        # type: (unicode) -> Set[unicode]
        warnings.warn('LaTeXTranslator.pop_hyperlink_ids() is deprecated.',
                      RemovedInSphinx30Warning)
        return set()


# Import old modules here for compatibility
# They should be imported after `LaTeXTranslator` to avoid recursive import.
#
# refs: https://github.com/sphinx-doc/sphinx/issues/4889
from sphinx.builders.latex.transforms import URI_SCHEMES, ShowUrlsTransform  # NOQA<|MERGE_RESOLUTION|>--- conflicted
+++ resolved
@@ -676,14 +676,13 @@
                 '\\literalblockcontinuesname', self.encode(_('continues on next page'))
             ) +
             self.babel_renewcommand(
-<<<<<<< HEAD
                 '\\sphinxnonalphabeticalgroupname', self.encode(_('Non-alphabetical'))
-=======
+            ) +
+            self.babel_renewcommand(
                 '\\sphinxsymbolsname', self.encode(_('Symbols'))
             ) +
             self.babel_renewcommand(
                 '\\sphinxnumbersname', self.encode(_('Numbers'))
->>>>>>> 276d1c26
             )
         )
         self.elements['pageautorefname'] = \
