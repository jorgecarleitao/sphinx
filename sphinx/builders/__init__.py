# -*- coding: utf-8 -*-
"""
    sphinx.builders
    ~~~~~~~~~~~~~~~

    Builder superclass for all builders.

    :copyright: Copyright 2007-2010 by the Sphinx team, see AUTHORS.
    :license: BSD, see LICENSE for details.
"""

import os
from os import path

from docutils import nodes

from sphinx.util.osutil import SEP, relative_uri
from sphinx.util.console import bold, purple, darkgreen, term_width_line

# side effect: registers roles and directives
from sphinx import roles
from sphinx import directives


class Builder(object):
    """
    Builds target formats from the reST sources.
    """

    # builder's name, for the -b command line options
    name = ''
    # builder's output format, or '' if no document output is produced
    format = ''

    def __init__(self, app):
        self.env = app.env
        self.srcdir = app.srcdir
        self.confdir = app.confdir
        self.outdir = app.outdir
        self.doctreedir = app.doctreedir
        if not path.isdir(self.doctreedir):
            os.makedirs(self.doctreedir)

        self.app = app
        self.warn = app.warn
        self.info = app.info
        self.config = app.config
        self.tags = app.tags
        self.tags.add(self.format)

        # images that need to be copied over (source -> dest)
        self.images = {}

        self.init()

    # helper methods
    def init(self):
        """
        Load necessary templates and perform initialization.  The default
        implementation does nothing.
        """
        pass

    def create_template_bridge(self):
        """
        Return the template bridge configured.
        """
        if self.config.template_bridge:
            self.templates = self.app.import_object(
                self.config.template_bridge, 'template_bridge setting')()
        else:
            from sphinx.jinja2glue import BuiltinTemplateLoader
            self.templates = BuiltinTemplateLoader()

    def get_target_uri(self, docname, typ=None):
        """
        Return the target URI for a document name (*typ* can be used to qualify
        the link characteristic for individual builders).
        """
        raise NotImplementedError

    def get_relative_uri(self, from_, to, typ=None):
        """
        Return a relative URI between two source filenames. May raise
        environment.NoUri if there's no way to return a sensible URI.
        """
        return relative_uri(self.get_target_uri(from_),
                            self.get_target_uri(to, typ))

    def get_outdated_docs(self):
        """
        Return an iterable of output files that are outdated, or a string
        describing what an update build will build.

        If the builder does not output individual files corresponding to
        source files, return a string here.  If it does, return an iterable
        of those files that need to be written.
        """
        raise NotImplementedError

    def old_status_iterator(self, iterable, summary, colorfunc=darkgreen):
        l = 0
        for item in iterable:
            if l == 0:
                self.info(bold(summary), nonl=1)
                l = 1
            self.info(colorfunc(item) + ' ', nonl=1)
            yield item
        if l == 1:
            self.info()

    # new version with progress info
    def status_iterator(self, iterable, summary, colorfunc=darkgreen, length=0):
        if length == 0:
            for item in self.old_status_iterator(iterable, summary, colorfunc):
                yield item
            return
        l = 0
        summary = bold(summary)
        for item in iterable:
            l += 1
            self.info(term_width_line('%s[%3d%%] %s' %
                                      (summary, 100*l/length,
                                       colorfunc(item))), nonl=1)
            yield item
        if l > 0:
            self.info()

    supported_image_types = []

    def post_process_images(self, doctree):
        """
        Pick the best candidate for all image URIs.
        """
        for node in doctree.traverse(nodes.image):
            if '?' in node['candidates']:
                # don't rewrite nonlocal image URIs
                continue
            if '*' not in node['candidates']:
                for imgtype in self.supported_image_types:
                    candidate = node['candidates'].get(imgtype, None)
                    if candidate:
                        break
                else:
                    self.warn(
                        'no matching candidate for image URI %r' % node['uri'],
                        '%s:%s' % (node.source, getattr(node, 'line', '')))
                    continue
                node['uri'] = candidate
            else:
                candidate = node['uri']
            if candidate not in self.env.images:
                # non-existing URI; let it alone
                continue
            self.images[candidate] = self.env.images[candidate][1]

    # build methods

    def build_all(self):
        """Build all source files."""
        self.build(None, summary='all source files', method='all')

    def build_specific(self, filenames):
        """Only rebuild as much as needed for changes in the *filenames*."""
        # bring the filenames to the canonical format, that is,
        # relative to the source directory and without source_suffix.
        dirlen = len(self.srcdir) + 1
        to_write = []
        suffix = self.config.source_suffix
        for filename in filenames:
            filename = path.normpath(path.abspath(filename))
            if not filename.startswith(self.srcdir):
                self.warn('file %r given on command line is not under the '
                          'source directory, ignoring' % filename)
                continue
            if not (path.isfile(filename) or path.isfile(filename + suffix)):
                self.warn('file %r given on command line does not exist, '
                          'ignoring' % filename)
                continue
            filename = filename[dirlen:]
            if filename.endswith(suffix):
                filename = filename[:-len(suffix)]
            filename = filename.replace(path.sep, SEP)
            to_write.append(filename)
        self.build(to_write, method='specific',
                   summary='%d source files given on command '
                   'line' % len(to_write))

    def build_update(self):
        """Only rebuild what was changed or added since last build."""
        to_build = self.get_outdated_docs()
        if isinstance(to_build, str):
            self.build(['__all__'], to_build)
        else:
            to_build = list(to_build)
            self.build(to_build,
                       summary='targets for %d source files that are '
                       'out of date' % len(to_build))

    def build(self, docnames, summary=None, method='update'):
        """
        Main build method.  First updates the environment, and then
        calls :meth:`write`.
        """
        if summary:
            self.info(bold('building [%s]: ' % self.name), nonl=1)
            self.info(summary)

        updated_docnames = set()
        # while reading, collect all warnings from docutils
        warnings = []
        self.env.set_warnfunc(lambda *args: warnings.append(args))
        self.info(bold('updating environment: '), nonl=1)
        msg, length, iterator = self.env.update(self.config, self.srcdir,
                                                self.doctreedir, self.app)
        self.info(msg)
        for docname in self.status_iterator(iterator, 'reading sources... ',
                                            purple, length):
            updated_docnames.add(docname)
            # nothing further to do, the environment has already
            # done the reading
        for warning in warnings:
            self.warn(*warning)
        self.env.set_warnfunc(self.warn)

        doccount = len(updated_docnames)
        self.info(bold('looking for now-outdated files... '), nonl=1)
        for docname in self.env.check_dependents(updated_docnames):
            updated_docnames.add(docname)
        outdated = len(updated_docnames) - doccount
        if outdated:
            self.info('%d found' % outdated)
        else:
            self.info('none found')

        if updated_docnames:
            # save the environment
            from sphinx.application import ENV_PICKLE_FILENAME
            self.info(bold('pickling environment... '), nonl=True)
            self.env.topickle(path.join(self.doctreedir, ENV_PICKLE_FILENAME))
            self.info('done')

            # global actions
            self.info(bold('checking consistency... '), nonl=True)
            self.env.check_consistency()
            self.info('done')
        else:
            if method == 'update' and not docnames:
                self.info(bold('no targets are out of date.'))
                return

        # another indirection to support builders that don't build
        # files individually
        self.write(docnames, list(updated_docnames), method)

        # finish (write static files etc.)
        self.finish()
        status = (self.app.statuscode == 0 and 'succeeded'
                                           or 'finished with problems')
        if self.app._warncount:
            self.info(bold('build %s, %s warning%s.' %
                           (status, self.app._warncount,
                            self.app._warncount != 1 and 's' or '')))
        else:
            self.info(bold('build %s.' % status))

    def write(self, build_docnames, updated_docnames, method='update'):
        if build_docnames is None or build_docnames == ['__all__']:
            # build_all
            build_docnames = self.env.found_docs
        if method == 'update':
            # build updated ones as well
            docnames = set(build_docnames) | set(updated_docnames)
        else:
            docnames = set(build_docnames)

        # add all toctree-containing files that may have changed
        for docname in list(docnames):
            for tocdocname in self.env.files_to_rebuild.get(docname, []):
                docnames.add(tocdocname)
        docnames.add(self.config.master_doc)

        self.info(bold('preparing documents... '), nonl=True)
        self.prepare_writing(docnames)
        self.info('done')

        # write target files
        warnings = []
        self.env.set_warnfunc(lambda *args: warnings.append(args))
        for docname in self.status_iterator(
            sorted(docnames), 'writing output... ', darkgreen, len(docnames)):
            doctree = self.env.get_and_resolve_doctree(docname, self)
            self.write_doc(docname, doctree)
        for warning in warnings:
            self.warn(*warning)
        self.env.set_warnfunc(self.warn)

    def prepare_writing(self, docnames):
        raise NotImplementedError

    def write_doc(self, docname, doctree):
        raise NotImplementedError

    def finish(self):
        """
        Finish the building process.  The default implementation does nothing.
        """
        pass

    def cleanup(self):
        """
        Cleanup any resources.  The default implementation does nothing.
        """
        pass


BUILTIN_BUILDERS = {
    'html':       ('html', 'StandaloneHTMLBuilder'),
    'dirhtml':    ('html', 'DirectoryHTMLBuilder'),
    'singlehtml': ('html', 'SingleFileHTMLBuilder'),
    'pickle':     ('html', 'PickleHTMLBuilder'),
    'json':       ('html', 'JSONHTMLBuilder'),
    'web':        ('html', 'PickleHTMLBuilder'),
    'htmlhelp':   ('htmlhelp', 'HTMLHelpBuilder'),
    'devhelp':    ('devhelp', 'DevhelpBuilder'),
    'qthelp':     ('qthelp', 'QtHelpBuilder'),
    'epub':       ('epub', 'EpubBuilder'),
    'latex':      ('latex', 'LaTeXBuilder'),
    'text':       ('text', 'TextBuilder'),
    'man':        ('manpage', 'ManualPageBuilder'),
    'changes':    ('changes', 'ChangesBuilder'),
    'linkcheck':  ('linkcheck', 'CheckExternalLinksBuilder'),
<<<<<<< HEAD
    'websupport': ('websupport', 'WebSupportBuilder'),
=======
    'gettext':    ('intl', 'MessageCatalogBuilder'),
>>>>>>> c170c5f5
}<|MERGE_RESOLUTION|>--- conflicted
+++ resolved
@@ -330,9 +330,6 @@
     'man':        ('manpage', 'ManualPageBuilder'),
     'changes':    ('changes', 'ChangesBuilder'),
     'linkcheck':  ('linkcheck', 'CheckExternalLinksBuilder'),
-<<<<<<< HEAD
     'websupport': ('websupport', 'WebSupportBuilder'),
-=======
     'gettext':    ('intl', 'MessageCatalogBuilder'),
->>>>>>> c170c5f5
 }