--- conflicted
+++ resolved
@@ -6,11 +6,7 @@
     Set up everything for use of JSMath to display math in HTML
     via JavaScript.
 
-<<<<<<< HEAD
-    :copyright: 2008 by Georg Brandl.
-=======
     :copyright: Copyright 2007-2009 by the Sphinx team, see AUTHORS.
->>>>>>> 0b28b3e6
     :license: BSD, see LICENSE for details.
 """
 
