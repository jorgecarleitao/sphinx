%
% sphinx.sty
%
% Adapted from the old python.sty, mostly written by Fred Drake,
% by Georg Brandl.
%

\NeedsTeXFormat{LaTeX2e}[1995/12/01]
\ProvidesPackage{sphinx}[2016/06/10 LaTeX package (Sphinx markup)]

% this is the \ltx@ifundefined of ltxcmds.sty, which is loaded by
% hyperref.sty, but we need it before, and initial ltxcmds.sty
% as in TL2009/Debian had wrong definition.
\newcommand{\spx@ifundefined}[1]{%
    \ifcsname #1\endcsname
      \expandafter\ifx\csname #1\endcsname\relax
        \expandafter\expandafter\expandafter\@firstoftwo
      \else
        \expandafter\expandafter\expandafter\@secondoftwo
      \fi
    \else
      \expandafter\@firstoftwo
    \fi
}

\RequirePackage{graphicx}
\@ifclassloaded{memoir}{}{\RequirePackage{fancyhdr}}

% for \text macro and \iffirstchoice@ conditional even if amsmath not loaded
\RequirePackage{amstext}
\RequirePackage{textcomp}
\RequirePackage{titlesec}
\RequirePackage{tabulary}
\RequirePackage{makeidx}
% For framing code-blocks and warning type notices, and shadowing topics
\RequirePackage{framed}
% The xcolor package draws better fcolorboxes around verbatim code
\IfFileExists{xcolor.sty}{
    \RequirePackage{xcolor}
}{
    \RequirePackage{color}
}
% For highlighted code.
\RequirePackage{fancyvrb}
\fvset{fontsize=\small}
% For table captions.
\RequirePackage{threeparttable}
% Handle footnotes in tables.
\RequirePackage{footnote}
\makesavenoteenv{tabulary}
% For the H specifier. Do not \restylefloat{figure}, it breaks Sphinx code
% for allowing figures in tables.
\RequirePackage{float}
% For floating figures in the text. Better to load after float.
\RequirePackage{wrapfig}
% Separate paragraphs by space by default.
\RequirePackage{parskip}
% For parsed-literal blocks.
\RequirePackage{alltt}
% Display "real" single quotes in literal blocks.
\RequirePackage{upquote}

% Redefine these colors to your liking in the preamble.
\definecolor{TitleColor}{rgb}{0.126,0.263,0.361}
\definecolor{InnerLinkColor}{rgb}{0.208,0.374,0.486}
\definecolor{OuterLinkColor}{rgb}{0.216,0.439,0.388}
% Redefine these colors to something if you want to have colored
% background and border for code examples.
\definecolor{VerbatimColor}{rgb}{1,1,1}
\definecolor{VerbatimBorderColor}{rgb}{0,0,0}

% Uncomment these two lines to ignore the paper size and make the page 
% size more like a typical published manual.
%\renewcommand{\paperheight}{9in}
%\renewcommand{\paperwidth}{8.5in}   % typical squarish manual
%\renewcommand{\paperwidth}{7in}     % O'Reilly ``Programmming Python''

% use pdfoutput for pTeX and dvipdfmx
% when pTeX (\kanjiskip is defined), set pdfoutput to evade \include{pdfcolor}
\ifx\kanjiskip\undefined\else
  \newcount\pdfoutput\pdfoutput=0
\fi

% for PDF output, use colors and maximal compression
\newif\ifsphinxpdfoutput % used in \maketitle
\ifx\pdfoutput\undefined\else
 \ifnum\pdfoutput=\z@
  \let\py@NormalColor\relax
  \let\py@TitleColor\relax
 \else
  \sphinxpdfoutputtrue
  \input{pdfcolor}
  \def\py@NormalColor{\color[rgb]{0.0,0.0,0.0}}
  \def\py@TitleColor{\color{TitleColor}}
  \pdfcompresslevel=9
 \fi
\fi

% XeLaTeX can do colors, too
\ifx\XeTeXrevision\undefined\else
  \def\py@NormalColor{\color[rgb]{0.0,0.0,0.0}}
  \def\py@TitleColor{\color{TitleColor}}
\fi

% Increase printable page size (copied from fullpage.sty)
\topmargin 0pt
\advance \topmargin by -\headheight
\advance \topmargin by -\headsep

% attempt to work a little better for A4 users
\textheight \paperheight
\advance\textheight by -2in

\oddsidemargin 0pt
\evensidemargin 0pt
%\evensidemargin -.25in  % for ``manual size'' documents
\marginparwidth 0.5in

\textwidth \paperwidth
\advance\textwidth by -2in


% Style parameters and macros used by most documents here
\raggedbottom
\sloppy
\hbadness = 5000                % don't print trivial gripes

\pagestyle{empty}               % start this way

% Use this to set the font family for headers and other decor:
\newcommand{\py@HeaderFamily}{\sffamily\bfseries}
\newcommand{\sphinxSetHeaderFamily}[1]{\renewcommand{\py@HeaderFamily}{#1}}

% Redefine the 'normal' header/footer style when using "fancyhdr" package:
\spx@ifundefined{fancyhf}{}{
  % Use \pagestyle{normal} as the primary pagestyle for text.
  \fancypagestyle{normal}{
    \fancyhf{}
    \fancyfoot[LE,RO]{{\py@HeaderFamily\thepage}}
    \fancyfoot[LO]{{\py@HeaderFamily\nouppercase{\rightmark}}}
    \fancyfoot[RE]{{\py@HeaderFamily\nouppercase{\leftmark}}}
    \fancyhead[LE,RO]{{\py@HeaderFamily \@title, \py@release}}
    \renewcommand{\headrulewidth}{0.4pt}
    \renewcommand{\footrulewidth}{0.4pt}
    % define chaptermark with \@chappos when \@chappos is available for Japanese
    \spx@ifundefined{@chappos}{}
      {\def\chaptermark##1{\markboth{\@chapapp\space\thechapter\space\@chappos\space ##1}{}}}
  }
  % Update the plain style so we get the page number & footer line,
  % but not a chapter or section title.  This is to keep the first
  % page of a chapter and the blank page between chapters `clean.'
  \fancypagestyle{plain}{
    \fancyhf{}
    \fancyfoot[LE,RO]{{\py@HeaderFamily\thepage}}
    \renewcommand{\headrulewidth}{0pt}
    \renewcommand{\footrulewidth}{0.4pt}
  }
}

% Some custom font markup commands.
% *** the macros without \sphinx prefix are still defined at bottom of file ***
\newcommand{\sphinxstrong}[1]{{\textbf{#1}}}
% let \sphinxcode and \sphinxbfcode use straight quotes. \@noligs patched by upquote,
% but needs protection in "moving arguments" such as for captions.
% Use \scantokens to handle e.g. \item[{\sphinxcode{'fontenc'}}]
\DeclareRobustCommand{\sphinxcode}[1]{{\@noligs\scantokens{\texttt{#1}\relax}}}
\newcommand{\sphinxbfcode}[1]{\sphinxcode{\bfseries#1}}
\newcommand{\sphinxemail}[1]{\textsf{#1}}
\newcommand{\sphinxtablecontinued}[1]{\textsf{#1}}
\newcommand{\sphinxtitleref}[1]{\emph{#1}}
\newcommand{\sphinxmenuselection}[1]{\emph{#1}}
\newcommand{\sphinxaccelerator}[1]{\underline{#1}}
\newcommand{\sphinxcrossref}[1]{\emph{#1}}
\newcommand{\sphinxtermref}[1]{\emph{#1}}

% miscellaneous related to footnotes
\newcommand*{\sphinxAtStartFootnote}{\mbox{ }}
% Support large numbered footnotes in minipage (cf. admonitions)
\def\thempfootnote{\arabic{mpfootnote}}

% Preparations for sphinxVerbatim environment, which is a wrapper of fancyvrb
% Verbatim with framing allowing pagebreaks, with border and background colors
% and possibly also a top caption, non separable by pagebreak.

% For maintaining compatibility with Sphinx < 1.5, we define and use these
% when (unmodified) Verbatim will be needed. But Sphinx >= 1.5 does not modify
% original Verbatim anyhow.
\let\OriginalVerbatim   \Verbatim
\let\endOriginalVerbatim\endVerbatim

\newif\ifspx@inframed % flag set if we are already in a framed environment
\newdimen\sphinxverbatimsep   \sphinxverbatimsep   \fboxsep  % default 3pt
\newdimen\sphinxverbatimborder\sphinxverbatimborder\fboxrule % default 0.4pt
\newif\ifsphinxverbatimwithframe      \sphinxverbatimwithframetrue
\newif\ifsphinxverbatimwrapslines     \sphinxverbatimwrapslinestrue
% if forced use of minipage encapsulation is needed (e.g. table cells)
\newif\ifsphinxverbatimwithminipage   \sphinxverbatimwithminipagefalse
\newcommand\spx@colorbox [2]{%
% #1 will be \fcolorbox or, for first part of frame: \spx@fcolorbox
% let the framing obey the current indentation (adapted from framed.sty's code).
  \hskip\@totalleftmargin
  \hskip-\fboxsep\hskip-\fboxrule
  #1{VerbatimBorderColor}{VerbatimColor}{#2}%
  \hskip-\fboxsep\hskip-\fboxrule
  \hskip-\linewidth \hskip-\@totalleftmargin \hskip\columnwidth
}
% use of \color@b@x here is compatible with both xcolor.sty and color.sty
\def\spx@fcolorbox #1#2%
  {\color@b@x {\fboxsep\z@\color{#1}\spx@VerbatimFBox}{\color{#2}}}%

% The title (caption) is specified from outside as macro \sphinxVerbatimTitle.
% \sphinxVerbatimTitle is reset to empty after each use of Verbatim.
\newcommand*\sphinxVerbatimTitle {}
% This box to typeset the caption before framed.sty multiple passes for framing.
\newbox\spx@VerbatimTitleBox
% Holder macro for labels of literal blocks. Set-up by LaTeX writer.
\newcommand*\sphinxLiteralBlockLabel {}
\newcommand*\sphinxSetupCaptionForVerbatim [1]
{%
    \needspace{\sphinxliteralblockneedspace}%
% insert a \label via \sphinxLiteralBlockLabel
% reset to normal the color for the literal block caption
% the caption inserts \abovecaptionskip whitespace above itself (usually 10pt)
% there is also \belowcaptionskip but it is usually zero, hence the \smallskip
    \def\sphinxVerbatimTitle
       {\py@NormalColor
        \captionof{literalblock}{\sphinxLiteralBlockLabel #1}\smallskip }%
}

% Inspired and adapted from framed.sty's \CustomFBox with extra handling
% of a non separable by pagebreak caption.
\long\def\spx@VerbatimFBox#1{%
  \leavevmode
  \begingroup
  \setbox\@tempboxa\hbox{\kern\fboxsep{#1}\kern\fboxsep}%
   \hbox
   {\lower\dimexpr\fboxrule+\fboxsep+\dp\@tempboxa
    \hbox{%
      \vbox{\ifvoid\spx@VerbatimTitleBox\else
            % add the caption in a centered way above possibly indented frame
            % hide its width from framed.sty's measuring step
            % note that the caption brings \abovecaptionskip top vertical space
            \moveright\dimexpr\fboxrule+.5\wd\@tempboxa
                  \hb@xt@\z@{\hss\unhcopy\spx@VerbatimTitleBox\hss}\fi
            % draw frame border _latest_ to avoid pdf viewer issue
            \kern\fboxrule
            \hbox{\kern\fboxrule
                  \vbox{\vskip\fboxsep\copy\@tempboxa\vskip\fboxsep}%
                  \kern-\wd\@tempboxa\kern-\fboxrule
                  \vrule\@width\fboxrule
                  \kern\wd\@tempboxa
                  \vrule\@width\fboxrule}%
            \kern-\dimexpr\fboxsep+\ht\@tempboxa+\dp\@tempboxa
                                  +\fboxsep+\fboxrule\relax
            \hrule\@height\fboxrule
            \kern\dimexpr\fboxsep+\ht\@tempboxa+\dp\@tempboxa+\fboxsep\relax
            \hrule\@height\fboxrule}%
   }}%
  \endgroup
}

% For linebreaks inside Verbatim environment from package fancyvrb.
\newbox\sphinxcontinuationbox
\newbox\sphinxvisiblespacebox
% These are user customizable e.g. from latex_elements's preamble key.
% Use of \textvisiblespace for compatibility with XeTeX/LuaTeX/fontspec.
\newcommand*\sphinxvisiblespace {\textcolor{red}{\textvisiblespace}}
\newcommand*\sphinxcontinuationsymbol {\textcolor{red}{\llap{\tiny$\m@th\hookrightarrow$}}}
\newcommand*\sphinxcontinuationindent {3ex }
\newcommand*\sphinxafterbreak {\kern\sphinxcontinuationindent\copy\sphinxcontinuationbox}

% Take advantage of the already applied Pygments mark-up to insert
% potential linebreaks for TeX processing.
%        {, <, #, %, $, ' and ": go to next line.
%        _, }, ^, &, >, - and ~: stay at end of broken line.
% Use of \textquotesingle for straight quote.
\newcommand*\sphinxbreaksatspecials {%
    \def\PYGZus{\discretionary{\char`\_}{\sphinxafterbreak}{\char`\_}}%
    \def\PYGZob{\discretionary{}{\sphinxafterbreak\char`\{}{\char`\{}}%
    \def\PYGZcb{\discretionary{\char`\}}{\sphinxafterbreak}{\char`\}}}%
    \def\PYGZca{\discretionary{\char`\^}{\sphinxafterbreak}{\char`\^}}%
    \def\PYGZam{\discretionary{\char`\&}{\sphinxafterbreak}{\char`\&}}%
    \def\PYGZlt{\discretionary{}{\sphinxafterbreak\char`\<}{\char`\<}}%
    \def\PYGZgt{\discretionary{\char`\>}{\sphinxafterbreak}{\char`\>}}%
    \def\PYGZsh{\discretionary{}{\sphinxafterbreak\char`\#}{\char`\#}}%
    \def\PYGZpc{\discretionary{}{\sphinxafterbreak\char`\%}{\char`\%}}%
    \def\PYGZdl{\discretionary{}{\sphinxafterbreak\char`\$}{\char`\$}}%
    \def\PYGZhy{\discretionary{\char`\-}{\sphinxafterbreak}{\char`\-}}%
    \def\PYGZsq{\discretionary{}{\sphinxafterbreak\textquotesingle}{\textquotesingle}}%
    \def\PYGZdq{\discretionary{}{\sphinxafterbreak\char`\"}{\char`\"}}%
    \def\PYGZti{\discretionary{\char`\~}{\sphinxafterbreak}{\char`\~}}%
}

\def\sphinx@verbatim@nolig@list {\do \`}%
% Some characters . , ; ? ! / are not pygmentized.
% This macro makes them "active" and they will insert potential linebreaks
\newcommand*\sphinxbreaksatpunct {%
   \lccode`\~`\.\lowercase{\def~}{\discretionary{\char`\.}{\sphinxafterbreak}{\char`\.}}%
   \lccode`\~`\,\lowercase{\def~}{\discretionary{\char`\,}{\sphinxafterbreak}{\char`\,}}%
   \lccode`\~`\;\lowercase{\def~}{\discretionary{\char`\;}{\sphinxafterbreak}{\char`\;}}%
   \lccode`\~`\:\lowercase{\def~}{\discretionary{\char`\:}{\sphinxafterbreak}{\char`\:}}%
   \lccode`\~`\?\lowercase{\def~}{\discretionary{\char`\?}{\sphinxafterbreak}{\char`\?}}%
   \lccode`\~`\!\lowercase{\def~}{\discretionary{\char`\!}{\sphinxafterbreak}{\char`\!}}%
   \lccode`\~`\/\lowercase{\def~}{\discretionary{\char`\/}{\sphinxafterbreak}{\char`\/}}%
   \catcode`\.\active
   \catcode`\,\active
   \catcode`\;\active
   \catcode`\:\active
   \catcode`\?\active
   \catcode`\!\active
   \catcode`\/\active
   \lccode`\~`\~
}

% needed to create wrapper environments of fancyvrb's Verbatim
\newcommand*{\sphinxVerbatimEnvironment}{\gdef\FV@EnvironName{sphinxVerbatim}}
% Sphinx <1.5 optional argument was in fact mandatory. It is now really
% optional and handled by original Verbatim.
\newenvironment{sphinxVerbatim}{%
  % quit horizontal mode if we are still in a paragraph
  \par
  % list starts new par, but we don't want it to be set apart vertically
  \parskip\z@skip
  % first, let's check if there is a caption
  \ifx\sphinxVerbatimTitle\empty
      \addvspace\z@% counteract possible previous negative skip (French lists!)
      \smallskip
      % there was no caption. Check if nevertheless a label was set.
      \ifx\sphinxLiteralBlockLabel\empty\else
      % we require some space to be sure hyperlink target from \phantomsection
      % will not be separated from upcoming verbatim by a page break
          \needspace{\sphinxliteralblockwithoutcaptionneedspace}%
          \phantomsection\sphinxLiteralBlockLabel
      \fi
      \setbox\spx@VerbatimTitleBox\box\voidb@x
  \else
  % non-empty \sphinxVerbatimTitle has label inside it (in case there is one)
     \setbox\spx@VerbatimTitleBox
            \hbox{\begin{minipage}{\linewidth}%
                    \sphinxVerbatimTitle
                  \end{minipage}}%
  \fi
  \fboxsep\sphinxverbatimsep \fboxrule\sphinxverbatimborder
  % setting borderwidth to zero is simplest for no-frame effect with same pagebreaks
  \ifsphinxverbatimwithframe\else\fboxrule\z@\fi
  % Customize framed.sty \MakeFramed to glue caption to literal block
  % via \spx@fcolorbox, will use \spx@VerbatimFBox which inserts title
  \def\FrameCommand   {\spx@colorbox\spx@fcolorbox }%
  \let\FirstFrameCommand\FrameCommand
  % for mid pages and last page portion of (long) split frame:
  \def\MidFrameCommand{\spx@colorbox\fcolorbox }%
  \let\LastFrameCommand\MidFrameCommand
  \ifsphinxverbatimwrapslines
  % fancyvrb's Verbatim puts each input line in (unbreakable) horizontal boxes.
  % This customization wraps each line from the input in a \vtop, thus
  % allowing it to wrap and display on two or more lines in the latex output.
  %     - The codeline counter will be increased only once.
  %     - The wrapped material will not break across pages, it is impossible
  %       to achieve this without extensive rewrite of fancyvrb.
  %     - The (not used in sphinx) obeytabs option to Verbatim is
  %       broken by this change (showtabs and tabspace work).
  \sbox\sphinxcontinuationbox {\sphinxcontinuationsymbol}%
  \sbox\sphinxvisiblespacebox {\FV@SetupFont\sphinxvisiblespace}%
  \def\FancyVerbFormatLine ##1{\hsize\linewidth
          \vtop{\raggedright\hyphenpenalty\z@\exhyphenpenalty\z@
                \doublehyphendemerits\z@\finalhyphendemerits\z@
                \strut ##1\strut}%
          }%
  % If the linebreak is at a space, the latter will be displayed as visible
  % space at end of first line, and a continuation symbol starts next line.
  % Stretch/shrink are however usually zero for typewriter font.
  \def\FV@Space {%
       \nobreak\hskip\z@ plus\fontdimen3\font minus\fontdimen4\font
       \discretionary{\copy\sphinxvisiblespacebox}{\sphinxafterbreak}
                     {\kern\fontdimen2\font}%
       }%
  % Allow breaks at special characters using \PYG... macros.
  \sphinxbreaksatspecials
  % Breaks at punctuation characters . , ; ? ! and / (needs catcode activation)
  \def\FancyVerbCodes{\sphinxbreaksatpunct}%
  \fi % end of conditional code for wrapping long code lines
  % go around fancyvrb's check of \@currenvir
  \let\VerbatimEnvironment\sphinxVerbatimEnvironment
  % go around fancyvrb's check of current list depth
  \def\@toodeep {\advance\@listdepth\@ne}%
  % The list environment is needed to control perfectly the vertical space.
  % Note: \OuterFrameSep used by framed.sty is later set to \topsep hence 0pt.
  % - if caption: vertical space above caption = (\abovecaptionskip + D) with
  %   D = \baselineskip-\FrameHeightAdjust, and then \smallskip above frame.
  % - if no caption: (\smallskip + D) above frame. By default D=6pt.
  % Use trivlist rather than list to avoid possible "too deeply nested" error.
  \itemsep   \z@skip
  \topsep    \z@skip
  \partopsep \z@skip% trivlist will set \parsep to \parskip = zero (see above)
  % \leftmargin will be set to zero by trivlist
  \rightmargin\z@
  \parindent  \z@% becomes \itemindent. Default zero, but perhaps overwritten.
  \trivlist\item\relax
     \ifsphinxverbatimwithminipage\spx@inframedtrue\fi
     % use a minipage if we are already inside a framed environment
     \ifspx@inframed\noindent\begin{minipage}{\linewidth}\fi
     \MakeFramed {% adapted over from framed.sty's snugshade environment
        \advance\hsize-\width\@totalleftmargin\z@\linewidth\hsize\@setminipage
        }%
     % For grid placement from \strut's in \FancyVerbFormatLine
     \lineskip\z@skip
<<<<<<< HEAD
     % will fetch its optional arguments if any
     \OriginalVerbatim
=======
     % Breaks at punctuation characters . , ; ? ! and / need catcode=\active
     % and the active comma should not be overwritten by \@noligs
     \let\verbatim@nolig@list \sphinx@verbatim@nolig@list
     \OriginalVerbatim[#1,codes*=\sphinxbreaksatpunct]%
>>>>>>> 3eb56b1c
}
{%
  \endOriginalVerbatim
  \par\unskip\@minipagefalse\endMakeFramed % from framed.sty snugshade
  \ifspx@inframed\end{minipage}\fi
  \endtrivlist
}
\newenvironment {sphinxVerbatimNoFrame}
  {\sphinxverbatimwithframefalse
   % needed for fancyvrb as literal code will end in \end{sphinxVerbatimNoFrame}
   \def\sphinxVerbatimEnvironment{\gdef\FV@EnvironName{sphinxVerbatimNoFrame}}%
   \begin{sphinxVerbatim}}
  {\end{sphinxVerbatim}}
\newenvironment {sphinxVerbatimintable}
  {% don't use a frame if in a table cell
   \sphinxverbatimwithframefalse
   \sphinxverbatimwithminipagetrue
   % counteract longtable redefinition of caption
   \let\caption\sphinxfigcaption
   % reduce above caption space if in a table cell
   \abovecaptionskip\smallskipamount
   \def\sphinxVerbatimEnvironment{\gdef\FV@EnvironName{sphinxVerbatimintable}}%
   \begin{sphinxVerbatim}}
  {\end{sphinxVerbatim}}

% define macro to frame contents and add shadow on right and bottom
% use public names for customizable lengths
\newlength\sphinxshadowsep  \setlength\sphinxshadowsep  {5pt}
\newlength\sphinxshadowsize \setlength\sphinxshadowsize {4pt}
\newlength\sphinxshadowrule
% this uses \fboxrule value at loading time of sphinx.sty (0.4pt normally)
\setlength\sphinxshadowrule {\fboxrule}

\long\def\spx@ShadowFBox#1{%
  \leavevmode\begingroup
  % first we frame the box #1
  \setbox\@tempboxa
   \hbox{\vrule\@width\sphinxshadowrule
         \vbox{\hrule\@height\sphinxshadowrule
               \kern\sphinxshadowsep
               \hbox{\kern\sphinxshadowsep #1\kern\sphinxshadowsep}%
               \kern\sphinxshadowsep
               \hrule\@height\sphinxshadowrule}%
         \vrule\@width\sphinxshadowrule}%
  % Now we add the shadow, like \shadowbox from fancybox.sty would do
  \dimen@\dimexpr.5\sphinxshadowrule+\sphinxshadowsize\relax
  \hbox{\vbox{\offinterlineskip
              \hbox{\copy\@tempboxa\kern-.5\sphinxshadowrule
                    % add shadow on right side
                    \lower\sphinxshadowsize
                          \hbox{\vrule\@height\ht\@tempboxa \@width\dimen@}%
                    }%
              \kern-\dimen@ % shift back vertically to bottom of frame
              % and add shadow at bottom
              \moveright\sphinxshadowsize
                    \vbox{\hrule\@width\wd\@tempboxa \@height\dimen@}%
              }%
        % move left by the size of right shadow so shadow adds no width
        \kern-\sphinxshadowsize
       }%
  \endgroup
}

% use framed.sty to allow page breaks in frame+shadow
% works well inside Lists and Quote-like environments
% produced by ``topic'' directive (or local contents)
% could nest if LaTeX writer authorized it
\newenvironment{sphinxShadowBox}
  {\def\FrameCommand {\spx@ShadowFBox }%
   % configure framed.sty not to add extra vertical spacing
   \spx@ifundefined{OuterFrameSep}{}{\OuterFrameSep\z@skip}%
   % the \trivlist will add the vertical spacing on top and bottom which is
   % typical of center environment as used in Sphinx <= 1.4.1
   % the \noindent has the effet of an extra blank line on top, to
   % imitate closely the layout from Sphinx <= 1.4.1; the \FrameHeightAdjust
   % will put top part of frame on this baseline.
   \def\FrameHeightAdjust {\baselineskip}%
   \trivlist\item\noindent
    % use a minipage if we are already inside a framed environment
    \ifspx@inframed\begin{minipage}{\linewidth}\fi
    \MakeFramed {\spx@inframedtrue
    % framed.sty puts into "\width" the added width (=2shadowsep+2shadowrule)
    % adjust \hsize to what the contents must use
    \advance\hsize-\width
    % adjust LaTeX parameters to behave properly in indented/quoted contexts
    \FrameRestore
    % typeset the contents as in a minipage (Sphinx <= 1.4.1 used a minipage and
    % itemize/enumerate are therein typeset more tightly, we want to keep
    % that). We copy-paste from LaTeX source code but don't do a real minipage.
    \@pboxswfalse
       % for footnotes, but Sphinx inactivates footnotes in topics
       \def\@mpfn{mpfootnote}\def\thempfn{\thempfootnote}\c@mpfootnote\z@
       \let\@footnotetext\@mpfootnotetext
    \let\@listdepth\@mplistdepth \@mplistdepth\z@
    \@minipagerestore
    \@setminipage
    }%
  }%
  {% insert the "endminipage" code
    \par\unskip
    % handle (currently non existing) minipage style footnotes
    \ifvoid\@mpfootins\else
      \vskip\skip\@mpfootins\normalcolor\footnoterule\unvbox\@mpfootins
    \fi
    \@minipagefalse
   \endMakeFramed
     \ifspx@inframed\end{minipage}\fi
   \endtrivlist
  }


% \moduleauthor{name}{email}
\newcommand{\moduleauthor}[2]{}

% \sectionauthor{name}{email}
\newcommand{\sectionauthor}[2]{}

% Augment the sectioning commands used to get our own font family in place,
% and reset some internal data items:
\titleformat{\section}{\Large\py@HeaderFamily}%
            {\py@TitleColor\thesection}{0.5em}{\py@TitleColor}{\py@NormalColor}
\titleformat{\subsection}{\large\py@HeaderFamily}%
            {\py@TitleColor\thesubsection}{0.5em}{\py@TitleColor}{\py@NormalColor}
\titleformat{\subsubsection}{\py@HeaderFamily}%
            {\py@TitleColor\thesubsubsection}{0.5em}{\py@TitleColor}{\py@NormalColor}
% By default paragraphs (and subsubsections) will not be numbered because
% sphinxmanual.cls and sphinxhowto.cls set secnumdepth to 2
\titleformat{\paragraph}{\py@HeaderFamily}%
            {\py@TitleColor\theparagraph}{0.5em}{\py@TitleColor}{\py@NormalColor}
\titleformat{\subparagraph}{\py@HeaderFamily}%
            {\py@TitleColor\thesubparagraph}{0.5em}{\py@TitleColor}{\py@NormalColor}

% {fulllineitems} is the main environment for object descriptions.
%
\newcommand{\py@itemnewline}[1]{%
  \@tempdima\linewidth%
  \advance\@tempdima \leftmargin\makebox[\@tempdima][l]{#1}%
}

\newenvironment{fulllineitems}{
  \begin{list}{}{\labelwidth \leftmargin \labelsep 0pt
                 \rightmargin 0pt \topsep -\parskip \partopsep \parskip
                 \itemsep -\parsep
                 \let\makelabel=\py@itemnewline}
}{\end{list}}

% \optional is used for ``[, arg]``, i.e. desc_optional nodes.
\newcommand{\sphinxoptional}[1]{%
  {\textnormal{\Large[}}{#1}\hspace{0.5mm}{\textnormal{\Large]}}}

\newlength{\py@argswidth}
\newcommand{\py@sigparams}[2]{%
  \parbox[t]{\py@argswidth}{#1\sphinxcode{)}#2}}
\newcommand{\pysigline}[1]{\item[#1]\nopagebreak}
\newcommand{\pysiglinewithargsret}[3]{%
  \settowidth{\py@argswidth}{#1\sphinxcode{(}}%
  \addtolength{\py@argswidth}{-2\py@argswidth}%
  \addtolength{\py@argswidth}{\linewidth}%
  \item[#1\sphinxcode{(}\py@sigparams{#2}{#3}]}

% Production lists
%
\newenvironment{productionlist}{
%  \def\sphinxoptional##1{{\Large[}##1{\Large]}}
  \def\production##1##2{\\\sphinxcode{##1}&::=&\sphinxcode{##2}}
  \def\productioncont##1{\\& &\sphinxcode{##1}}
  \parindent=2em
  \indent
  \setlength{\LTpre}{0pt}
  \setlength{\LTpost}{0pt}
  \begin{longtable}[l]{lcl}
}{%
  \end{longtable}
}

% Notices / Admonitions

% Some are quite plain
\newenvironment{sphinxlightbox}{%
  \par\allowbreak
  \noindent{\color{spx@notice@bordercolor}%
            \rule{\linewidth}{\spx@notice@border}}\par\nobreak
  {\parskip\z@skip\noindent}%
  }
  {%
  \par
  % counteract previous possible negative skip (French lists!):
  % (we can't cancel that any earlier \vskip introduced a potential pagebreak)
  \ifdim\lastskip<\z@\vskip-\lastskip\fi
  \nobreak\vbox{\noindent\kern\@totalleftmargin
      {\color{spx@notice@bordercolor}%
       \rule[\dimexpr.4\baselineskip-\spx@notice@border\relax]
             {\linewidth}{\spx@notice@border}}\hss}\allowbreak
  }% end of sphinxlightbox environment definition
% may be renewenvironment'd by user for complete customization
\newenvironment{sphinxnote}[1]
  {\begin{sphinxlightbox}\sphinxstrong{#1} }{\end{sphinxlightbox}}
\newenvironment{sphinxhint}[1]
  {\begin{sphinxlightbox}\sphinxstrong{#1} }{\end{sphinxlightbox}}
\newenvironment{sphinximportant}[1]
  {\begin{sphinxlightbox}\sphinxstrong{#1} }{\end{sphinxlightbox}}
\newenvironment{sphinxtip}[1]
  {\begin{sphinxlightbox}\sphinxstrong{#1} }{\end{sphinxlightbox}}
% or user may just customize the bordercolor and the border width
% re-use \definecolor if change needed, and \renewcommand for rule width
\definecolor{sphinxnotebordercolor}{rgb}{0,0,0}
\definecolor{sphinxhintbordercolor}{rgb}{0,0,0}
\definecolor{sphinximportantbordercolor}{rgb}{0,0,0}
\definecolor{sphinxtipbordercolor}{rgb}{0,0,0}
\newcommand{\sphinxnoteborder}{0.5pt}
\newcommand{\sphinxhintborder}{0.5pt}
\newcommand{\sphinximportantborder}{0.5pt}
\newcommand{\sphinxtipborder}{0.5pt}
% these are needed for common handling by notice environment of lightbox
% and heavybox but they are  currently not used by lightbox environment
\definecolor{sphinxnotebgcolor}{rgb}{1,1,1}
\definecolor{sphinxhintbgcolor}{rgb}{1,1,1}
\definecolor{sphinximportantbgcolor}{rgb}{1,1,1}
\definecolor{sphinxtipbgcolor}{rgb}{1,1,1}

% Others get more distinction
\newdimen\spx@notice@border
% Code adapted from framed.sty's "snugshade" environment.
% Nesting works (inner frames do not allow page breaks).
\newenvironment{sphinxheavybox}{\par
   \setlength{\FrameRule}{\spx@notice@border}%
   \setlength{\FrameSep}{\dimexpr.6\baselineskip-\FrameRule\relax}
   % configure framed.sty's parameters to obtain same vertical spacing
   % as for "light" boxes. We need for this to manually insert parskip glue and
   % revert a skip done by framed before the frame.
    \spx@ifundefined{OuterFrameSep}{}{\OuterFrameSep\z@skip}%
    \vspace{\FrameHeightAdjust}
   % copied/adapted from framed.sty's snugshade
   \def\FrameCommand##1{\hskip\@totalleftmargin
       \fboxsep\FrameSep \fboxrule\FrameRule
       \fcolorbox{spx@notice@bordercolor}{spx@notice@bgcolor}{##1}%
       \hskip-\linewidth \hskip-\@totalleftmargin \hskip\columnwidth}%
   % use a minipage if we are already inside a framed environment
   \ifspx@inframed
       \noindent\begin{minipage}{\linewidth}
   \else
       % handle case where notice is first thing in a list item (or is quoted)
       \if@inlabel
        \noindent\par\vspace{-\baselineskip}
       \else
        \vspace{\parskip}
       \fi
   \fi
   \MakeFramed {\spx@inframedtrue
     \advance\hsize-\width \@totalleftmargin\z@ \linewidth\hsize
     % minipage initialization copied from LaTeX source code.
     \@pboxswfalse
       % for footnotes
       \def\@mpfn{mpfootnote}\def\thempfn{\thempfootnote}\c@mpfootnote\z@
       \let\@footnotetext\@mpfootnotetext
     \let\@listdepth\@mplistdepth \@mplistdepth\z@
     \@minipagerestore
     \@setminipage }%
   }
   {%
   \par\unskip
   % handles footnotes
   \ifvoid\@mpfootins\else
      \vskip\skip\@mpfootins\normalcolor\footnoterule\unvbox\@mpfootins
   \fi
   \@minipagefalse
   \endMakeFramed
   \ifspx@inframed\end{minipage}\fi
   % arrange for similar spacing below frame as for "light" boxes.
   \vskip .4\baselineskip
   }% end of sphinxheavybox environment definition
% may be renewenvironment'd by user for complete customization
\newenvironment{sphinxwarning}[1]
  {\begin{sphinxheavybox}\sphinxstrong{#1} }{\end{sphinxheavybox}}
\newenvironment{sphinxcaution}[1]
  {\begin{sphinxheavybox}\sphinxstrong{#1} }{\end{sphinxheavybox}}
\newenvironment{sphinxattention}[1]
  {\begin{sphinxheavybox}\sphinxstrong{#1} }{\end{sphinxheavybox}}
\newenvironment{sphinxdanger}[1]
  {\begin{sphinxheavybox}\sphinxstrong{#1} }{\end{sphinxheavybox}}
\newenvironment{sphinxerror}[1]
  {\begin{sphinxheavybox}\sphinxstrong{#1} }{\end{sphinxheavybox}}
% or just re-do \definecolor for colours, \renewcommand for frame width
\definecolor{sphinxwarningbordercolor}{rgb}{0,0,0}
\definecolor{sphinxcautionbordercolor}{rgb}{0,0,0}
\definecolor{sphinxattentionbordercolor}{rgb}{0,0,0}
\definecolor{sphinxdangerbordercolor}{rgb}{0,0,0}
\definecolor{sphinxerrorbordercolor}{rgb}{0,0,0}
\definecolor{sphinxwarningbgcolor}{rgb}{1,1,1}
\definecolor{sphinxcautionbgcolor}{rgb}{1,1,1}
\definecolor{sphinxattentionbgcolor}{rgb}{1,1,1}
\definecolor{sphinxdangerbgcolor}{rgb}{1,1,1}
\definecolor{sphinxerrorbgcolor}{rgb}{1,1,1}
\newcommand{\sphinxwarningborder}{1pt}
\newcommand{\sphinxcautionborder}{1pt}
\newcommand{\sphinxattentionborder}{1pt}
\newcommand{\sphinxdangerborder}{1pt}
\newcommand{\sphinxerrorborder}{1pt}

% the \colorlet of xcolor (if at all loaded) is overkill for our use case
\newcommand{\sphinxcolorlet}[2]
    {\expandafter\let\csname\@backslashchar color@#1\expandafter\endcsname
                     \csname\@backslashchar color@#2\endcsname }

% the main dispatch for all types of notices
\newenvironment{sphinxadmonition}{\begin{notice}}{\end{notice}}
% use of ``notice'' is for backwards compatibility and will be removed in
% future release; sphinxadmonition environment will be defined directly.
\newenvironment{notice}[2]{% #1=type, #2=heading
  % can't use #1 directly in definition of end part
  \def\spx@noticetype {#1}%
  % set parameters of heavybox/lightbox
  \sphinxcolorlet{spx@notice@bordercolor}{sphinx#1bordercolor}%
  \sphinxcolorlet{spx@notice@bgcolor}{sphinx#1bgcolor}%
  \setlength\spx@notice@border {\dimexpr\csname sphinx#1border\endcsname\relax}%
  % start specific environment, passing the heading as argument
  \begin{sphinx#1}{#2}}
  % in end part, need to go around a LaTeX's "feature"
 {\edef\spx@temp{\noexpand\end{sphinx\spx@noticetype}}\spx@temp}

% Allow the release number to be specified independently of the
% \date{}.  This allows the date to reflect the document's date and
% release to specify the release that is documented.
%
\newcommand{\py@release}{}
\newcommand{\version}{}
\newcommand{\shortversion}{}
\newcommand{\releaseinfo}{}
\newcommand{\releasename}{Release}
\newcommand{\release}[1]{%
  \renewcommand{\py@release}{\releasename\space\version}%
  \renewcommand{\version}{#1}}
\newcommand{\setshortversion}[1]{%
  \renewcommand{\shortversion}{#1}}
\newcommand{\setreleaseinfo}[1]{%
  \renewcommand{\releaseinfo}{#1}}

% Allow specification of the author's address separately from the
% author's name.  This can be used to format them differently, which
% is a good thing.
%
\newcommand{\py@authoraddress}{}
\newcommand{\authoraddress}[1]{\renewcommand{\py@authoraddress}{#1}}

% This sets up the fancy chapter headings that make the documents look
% at least a little better than the usual LaTeX output.
%
\spx@ifundefined{ChTitleVar}{}{
  \ChNameVar{\raggedleft\normalsize\py@HeaderFamily}
  \ChNumVar{\raggedleft \bfseries\Large\py@HeaderFamily}
  \ChTitleVar{\raggedleft \textrm{\Huge\py@HeaderFamily}}
  % This creates chapter heads without the leading \vspace*{}:
  \def\@makechapterhead#1{%
    {\parindent \z@ \raggedright \normalfont
      \ifnum \c@secnumdepth >\m@ne
        \DOCH
      \fi
      \interlinepenalty\@M
      \DOTI{#1}
    }
  }
}

% Redefine description environment so that it is usable inside fulllineitems.
%
\renewcommand{\description}{%
  \list{}{\labelwidth\z@%
          \itemindent-\leftmargin%
	  \labelsep5pt%
          \let\makelabel=\descriptionlabel}}

% Definition lists; requested by AMK for HOWTO documents.  Probably useful
% elsewhere as well, so keep in in the general style support.
%
\newenvironment{definitions}{%
  \begin{description}%
  \def\term##1{\item[##1]\mbox{}\\*[0mm]}
}{%
  \end{description}%
}

% Tell TeX about pathological hyphenation cases:
\hyphenation{Base-HTTP-Re-quest-Hand-ler}


% The following is stuff copied from docutils' latex writer.
%
\newcommand{\optionlistlabel}[1]{\normalfont\bfseries #1 \hfill}% \bf deprecated
\newenvironment{optionlist}[1]
{\begin{list}{}
  {\setlength{\labelwidth}{#1}
   \setlength{\rightmargin}{1cm}
   \setlength{\leftmargin}{\rightmargin}
   \addtolength{\leftmargin}{\labelwidth}
   \addtolength{\leftmargin}{\labelsep}
   \renewcommand{\makelabel}{\optionlistlabel}}
}{\end{list}}

\newlength{\lineblockindentation}
\setlength{\lineblockindentation}{2.5em}
\newenvironment{lineblock}[1]
{\begin{list}{}
  {\setlength{\partopsep}{\parskip}
   \addtolength{\partopsep}{\baselineskip}
   \topsep0pt\itemsep0.15\baselineskip\parsep0pt
   \leftmargin#1}
 \raggedright}
{\end{list}}

% Re-define \includegraphics to resize images larger than the line width
% if the size is not specified.
% Warning: future version of Sphinx will not modify original \includegraphics,
% Below custom code will be direct definition of \sphinxincludegraphics, with
% \py@Oldincludegraphics replaced by direct use of original \includegraphics.
\let\py@Oldincludegraphics\includegraphics
\newbox\spx@image@box
\renewcommand*{\includegraphics}[2][\@empty]{%
  \ifx\@empty #1% attention, #1 could be bb.., bad if first after \ifx
    \setbox\spx@image@box=\hbox{\py@Oldincludegraphics{#2}}%
    \ifdim \wd\spx@image@box>\linewidth
      \py@Oldincludegraphics[width=\linewidth]{#2}%
    \else
      \leavevmode\box\spx@image@box
    \fi
  \else
    \py@Oldincludegraphics[#1]{#2}%
  \fi
}
% Writer will put \sphinxincludegraphics in LaTeX source, and with this,
% documents which used their own modified \includegraphics will compile
% as before. But see warning above.
\newcommand*{\sphinxincludegraphics}{\includegraphics}

% to make pdf with correct encoded bookmarks in Japanese
% this should precede the hyperref package
\ifx\kanjiskip\undefined
% for non-Japanese: make sure bookmarks are ok also with lualatex
  \PassOptionsToPackage{pdfencoding=unicode}{hyperref}
\else
  \usepackage{atbegshi}
  \ifx\ucs\undefined
    \ifnum 42146=\euc"A4A2
      \AtBeginShipoutFirst{\special{pdf:tounicode EUC-UCS2}}
    \else
      \AtBeginShipoutFirst{\special{pdf:tounicode 90ms-RKSJ-UCS2}}
    \fi
  \else
    \AtBeginShipoutFirst{\special{pdf:tounicode UTF8-UCS2}}
  \fi
\fi

% Include hyperref last.
\RequirePackage[colorlinks,breaklinks,
                linkcolor=InnerLinkColor,filecolor=OuterLinkColor,
                menucolor=OuterLinkColor,urlcolor=OuterLinkColor,
                citecolor=InnerLinkColor]{hyperref}
% Fix anchor placement for figures with captions.
% (Note: we don't use a package option here; instead, we give an explicit
% \capstart for figures that actually have a caption.)
\RequirePackage{hypcap}

% Set up styles of URL: it should be placed after hyperref
\urlstyle{same}

% From docutils.writers.latex2e
% inline markup (custom roles)
% \DUrole{#1}{#2} tries \DUrole#1{#2}
\providecommand*{\DUrole}[2]{%
  \ifcsname DUrole#1\endcsname%
    \csname DUrole#1\endcsname{#2}%
  \else% backwards compatibility: try \docutilsrole#1{#2}
    \ifcsname docutilsrole#1\endcsname%
      \csname docutilsrole#1\endcsname{#2}%
    \else%
      #2%
    \fi%
  \fi%
}

\providecommand*{\DUprovidelength}[2]{%
  \ifdefined#1\else\newlength{#1}\setlength{#1}{#2}\fi
}

\DUprovidelength{\DUlineblockindent}{2.5em}
\ifdefined\DUlineblock\else
  \newenvironment{DUlineblock}[1]{%
    \list{}{\setlength{\partopsep}{\parskip}
            \addtolength{\partopsep}{\baselineskip}
            \setlength{\topsep}{0pt}
            \setlength{\itemsep}{0.15\baselineskip}
            \setlength{\parsep}{0pt}
            \setlength{\leftmargin}{#1}}
    \raggedright
  }
  {\endlist}
\fi

% From footmisc.sty: allows footnotes in titles
\let\FN@sf@@footnote\footnote
\def\footnote{\ifx\protect\@typeset@protect
    \expandafter\FN@sf@@footnote
  \else
    \expandafter\FN@sf@gobble@opt
  \fi
}
\edef\FN@sf@gobble@opt{\noexpand\protect
  \expandafter\noexpand\csname FN@sf@gobble@opt \endcsname}
\expandafter\def\csname FN@sf@gobble@opt \endcsname{%
  \@ifnextchar[%]
    \FN@sf@gobble@twobracket
    \@gobble
}
\def\FN@sf@gobble@twobracket[#1]#2{}

% adjust the margins for footer,
% this works with the jsclasses only (Japanese standard document classes)
\ifx\@jsc@uplatextrue\undefined\else
  \hypersetup{setpagesize=false}
  \setlength\footskip{2\baselineskip}
  \addtolength{\textheight}{-2\baselineskip}
\fi

% fix the double index and bibliography on the table of contents
% in jsclasses (Japanese standard document classes)
\ifx\@jsc@uplatextrue\undefined\else
  \renewcommand{\theindex}{
    \cleardoublepage
    \phantomsection
    \py@OldTheindex
  }
  \renewcommand{\thebibliography}[1]{
    \cleardoublepage
    \phantomsection
    \py@OldThebibliography{1}
  }
\fi

% disable \@chappos in Appendix in pTeX
\ifx\kanjiskip\undefined\else
  \let\py@OldAppendix=\appendix
  \renewcommand{\appendix}{
    \py@OldAppendix
    \gdef\@chappos{}
  }
\fi

% for captions of literal blocks
\newcounter{literalblock}
\spx@ifundefined{c@chapter}
  {\@addtoreset{literalblock}{section}
  \def\theliteralblock {\ifnum\c@section>\z@ \thesection.\fi\arabic{literalblock}}
  \def\theHliteralblock {\theHsection.\arabic{literalblock}}}
  {\@addtoreset{literalblock}{chapter}
  \def\theliteralblock {\ifnum\c@chapter>\z@ \thechapter.\fi\arabic{literalblock}}
  \def\theHliteralblock {\theHchapter.\arabic{literalblock}}}
% at start of caption title
\newcommand*{\fnum@literalblock}{\literalblockname\nobreakspace\theliteralblock}
% this will be overwritten in document preamble by Babel translation
\newcommand*{\literalblockname}{Listing }
% file extension needed for \caption's good functioning, the file is created
% only if a \listof{literalblock}{foo} command is encountered, which is
% analogous to \listoffigures, but for the code listings (foo = chosen title.)
\newcommand*{\ext@literalblock}{lol}

% control caption around literal-block
\RequirePackage{capt-of}
\RequirePackage{needspace}
% if the left page space is less than \literalblockneedspace, insert page-break
\newcommand{\sphinxliteralblockneedspace}{5\baselineskip}
\newcommand{\sphinxliteralblockwithoutcaptionneedspace}{1.5\baselineskip}

% figure in table
\newenvironment{sphinxfigure-in-table}[1][\linewidth]{%
  \def\@captype{figure}%
  \begin{minipage}{#1}%
}{\end{minipage}}
% store original \caption macro for use with figures in longtable and tabulary
\AtBeginDocument{\let\spx@originalcaption\caption}
\newcommand*\sphinxfigcaption
  {\ifx\equation$%$% this is trick to identify tabulary first pass
       \firstchoice@false\else\firstchoice@true\fi
   \spx@originalcaption }

% by default, also define macros with the no-prefix names
\ifsphinxKeepOldNames
  \typeout{** (sphinx) defining (legacy) text style macros without \string\sphinx\space prefix}
  \typeout{** if clashes with packages, set latex_keep_old_macro_names=False in conf.py}
  \@for\@tempa:=strong,bfcode,email,tablecontinued,titleref,%
                menuselection,accelerator,crossref,termref,optional\do
{% first, check if command with no prefix already exists
  \expandafter\newcommand\csname\@tempa\endcsname{}%
  % if no error give it the meaning defined so far with \sphinx prefix
  \expandafter\let\csname\@tempa\expandafter\endcsname
                  \csname sphinx\@tempa\endcsname
  % redefine the \sphinx prefixed macro to expand to non-prefixed one
  \expandafter\def\csname sphinx\@tempa\expandafter\endcsname
                  \expandafter{\csname\@tempa\endcsname}%
}
  % robustified case needs special treatment
  \newcommand\code{}\let\code\relax
  \DeclareRobustCommand{\code}[1]{{\@noligs\scantokens{\texttt{#1}\relax}}}
  \def\sphinxcode{\code}%
\fi

% additional customizable styling
\newcommand*{\sphinxstyleindexentry}{\texttt}
\newcommand{\sphinxstyleindexextra}[1]{ \emph{(#1)}}
\newcommand*{\sphinxstyleindexpageref}{, \pageref}
\newcommand{\sphinxstyletopictitle}[1]{\textbf{#1}\par\medskip}
\let\sphinxstylesidebartitle\sphinxstyletopictitle
\newcommand*{\sphinxstyleothertitle}{\textbf}
\newcommand{\sphinxstylesidebarsubtitle}[1]{~\\\textbf{#1} \smallskip}
\newcommand*{\sphinxstylethead}{\textsf}
\newcommand*{\sphinxstyleemphasis}{\emph}
\newcommand{\sphinxstyleliteralemphasis}[1]{\emph{\texttt{#1}}}
\newcommand*{\sphinxstylestrong}{\textbf}
\newcommand{\sphinxstyleliteralstrong}[1]{\textbf{\texttt{#1}}}
\newcommand*{\sphinxstyleabbreviation}{\textsc}
\newcommand*{\sphinxstyleliteralintitle}{\texttt}

% stylesheet for highlighting with pygments
\RequirePackage{sphinxhighlight}<|MERGE_RESOLUTION|>--- conflicted
+++ resolved
@@ -404,15 +404,10 @@
         }%
      % For grid placement from \strut's in \FancyVerbFormatLine
      \lineskip\z@skip
-<<<<<<< HEAD
+     % active comma should not be overwritten by \@noligs
+     \let\verbatim@nolig@list \sphinx@verbatim@nolig@list
      % will fetch its optional arguments if any
      \OriginalVerbatim
-=======
-     % Breaks at punctuation characters . , ; ? ! and / need catcode=\active
-     % and the active comma should not be overwritten by \@noligs
-     \let\verbatim@nolig@list \sphinx@verbatim@nolig@list
-     \OriginalVerbatim[#1,codes*=\sphinxbreaksatpunct]%
->>>>>>> 3eb56b1c
 }
 {%
   \endOriginalVerbatim
